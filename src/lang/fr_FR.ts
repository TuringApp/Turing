<?xml version="1.0" encoding="utf-8"?>
<!DOCTYPE TS><TS version="2.0" language="fr_FR" sourcelanguage="en">
<context>
    <name>AboutWindow</name>
    <message>
        <location filename="../forms/ui_about.py" line="73"/>
        <source>About Turing</source>
        <translation>À propos de Turing</translation>
    </message>
    <message>
        <location filename="../forms/ui_about.py" line="74"/>
        <source>&lt;!DOCTYPE HTML PUBLIC &quot;-//W3C//DTD HTML 4.0//EN&quot; &quot;http://www.w3.org/TR/REC-html40/strict.dtd&quot;&gt;
&lt;html&gt;&lt;head&gt;&lt;meta name=&quot;qrichtext&quot; content=&quot;1&quot; /&gt;&lt;style type=&quot;text/css&quot;&gt;
p, li { white-space: pre-wrap; }
&lt;/style&gt;&lt;/head&gt;&lt;body style=&quot; font-family:&apos;MS Shell Dlg 2&apos;; font-size:8.25pt; font-weight:400; font-style:normal;&quot;&gt;
&lt;p style=&quot; margin-top:12px; margin-bottom:12px; margin-left:0px; margin-right:0px; -qt-block-indent:0; text-indent:0px;&quot;&gt;&lt;span style=&quot; font-weight:600;&quot;&gt;Turing {version}&lt;/span&gt;&lt;/p&gt;
&lt;p style=&quot; margin-top:12px; margin-bottom:12px; margin-left:0px; margin-right:0px; -qt-block-indent:0; text-indent:0px;&quot;&gt;&lt;span style=&quot; font-weight:600;&quot;&gt;Release channel : &lt;/span&gt;{channel} &lt;br /&gt;&lt;br /&gt;Free and open-source software to assist the learning of algorithms and programming. &lt;br /&gt;&lt;br /&gt;&lt;span style=&quot; font-weight:600;&quot;&gt;Copyright (c) 2018 the Turing development team (Leo Joly, Tom Niget)&lt;/span&gt;&lt;/p&gt;
&lt;ul style=&quot;margin-top: 0px; margin-bottom: 0px; margin-left: 0px; margin-right: 0px; -qt-list-indent: 1;&quot;&gt;&lt;li style=&quot; margin-top:12px; margin-bottom:0px; margin-left:0px; margin-right:0px; -qt-block-indent:0; text-indent:0px;&quot;&gt;This software is distributed under the terms of the MIT license and makes use of the &lt;a href=&quot;https://www.qt.io/&quot;&gt;&lt;span style=&quot; text-decoration: underline; color:#0000ff;&quot;&gt;Qt&lt;/span&gt;&lt;/a&gt; / &lt;a href=&quot;https://riverbankcomputing.com/software/pyqt/&quot;&gt;&lt;span style=&quot; text-decoration: underline; color:#0000ff;&quot;&gt;pyQt&lt;/span&gt;&lt;/a&gt;. frameworks.&lt;/li&gt;
&lt;li style=&quot; margin-top:0px; margin-bottom:0px; margin-left:0px; margin-right:0px; -qt-block-indent:0; text-indent:0px;&quot;&gt;CS &amp;gt; Maths&lt;/li&gt;
&lt;li style=&quot; margin-top:0px; margin-bottom:12px; margin-left:0px; margin-right:0px; -qt-block-indent:0; text-indent:0px;&quot;&gt;Windows icons under CC-BY 3.0 license - &lt;a href=&quot;http://www.fatcow.com/free-icons&quot;&gt;&lt;span style=&quot; text-decoration: underline; color:#0000ff;&quot;&gt;(c) Fatcow Web Hosting&lt;/span&gt;&lt;/a&gt;&lt;/li&gt;&lt;/ul&gt;
&lt;p style=&quot; margin-top:0px; margin-bottom:0px; margin-left:0px; margin-right:0px; -qt-block-indent:0; text-indent:0px;&quot;&gt;&lt;span style=&quot; font-weight:600;&quot;&gt;Special thanks :&lt;/span&gt;&lt;/p&gt;
&lt;ul style=&quot;margin-top: 0px; margin-bottom: 0px; margin-left: 0px; margin-right: 0px; -qt-list-indent: 1;&quot;&gt;&lt;li style=&quot; margin-top:12px; margin-bottom:0px; margin-left:0px; margin-right:0px; -qt-block-indent:0; text-indent:0px;&quot;&gt;&lt;a href=&quot;https://twitter.com/davR74130&quot;&gt;&lt;span style=&quot; font-weight:600; text-decoration: underline; color:#0000ff;&quot;&gt;David Roche&lt;/span&gt;&lt;/a&gt;, physics and computer science teacher, whose lessons and modesty were a big help during the development&lt;/li&gt;
&lt;li style=&quot; margin-top:0px; margin-bottom:12px; margin-left:0px; margin-right:0px; -qt-block-indent:0; text-indent:0px;&quot;&gt;&lt;span style=&quot; font-weight:600;&quot;&gt;Alan Turing&lt;/span&gt;, without whom the computer you&apos;re looking at wouldn&apos;t be a thing&lt;/li&gt;&lt;/ul&gt;
&lt;p style=&quot; margin-top:12px; margin-bottom:12px; margin-left:0px; margin-right:0px; -qt-block-indent:0; text-indent:0px;&quot;&gt;plz give us a good grade&lt;/p&gt;&lt;/body&gt;&lt;/html&gt;</source>
        <translation>&lt;!DOCTYPE HTML PUBLIC &quot;-//W3C//DTD HTML 4.0//EN&quot; &quot;http://www.w3.org/TR/REC-html40/strict.dtd&quot;&gt;
&lt;html&gt;&lt;head&gt;&lt;meta name=&quot;qrichtext&quot; content=&quot;1&quot; /&gt;&lt;style type=&quot;text/css&quot;&gt;
p, li { white-space: pre-wrap; }
&lt;/style&gt;&lt;/head&gt;&lt;body style=&quot; font-family:&apos;MS Shell Dlg 2&apos;; font-size:8.25pt; font-weight:400; font-style:normal;&quot;&gt;
&lt;p style=&quot; margin-top:12px; margin-bottom:12px; margin-left:0px; margin-right:0px; -qt-block-indent:0; text-indent:0px;&quot;&gt;&lt;span style=&quot; font-size:xx-large; font-weight:600;&quot;&gt;Turing {version}&lt;/span&gt;&lt;/p&gt;
&lt;p style=&quot; margin-top:12px; margin-bottom:12px; margin-left:0px; margin-right:0px; -qt-block-indent:0; text-indent:0px;&quot;&gt;&lt;span style=&quot; font-weight:600;&quot;&gt;Canal de développement : &lt;/span&gt;{channel} &lt;br /&gt;&lt;br /&gt;Logiciel libre et multi-plateforme d&apos;aide à l&apos;apprentissage de l&apos;algorithmique et de la programmation informatique. &lt;br /&gt;&lt;br /&gt;&lt;span style=&quot; font-weight:600;&quot;&gt;Copyright &amp;copy; 2018 l&apos;équipe Turing (L&amp;eacute;o Joly, Tom Niget)&lt;/span&gt;&lt;/p&gt;
&lt;ul style=&quot;margin-top: 0px; margin-bottom: 0px; margin-left: 0px; margin-right: 0px; -qt-list-indent: 1;&quot;&gt;&lt;li style=&quot; margin-top:12px; margin-bottom:0px; margin-left:0px; margin-right:0px; -qt-block-indent:0; text-indent:0px;&quot;&gt;Ce logiciel est distribué sous la licence MIT et utilise le framework &lt;a href=&quot;https://www.qt.io/&quot;&gt;&lt;span style=&quot; text-decoration: underline; color:#0000ff;&quot;&gt;Qt&lt;/span&gt;&lt;/a&gt; / &lt;a href=&quot;https://riverbankcomputing.com/software/pyqt/&quot;&gt;&lt;span style=&quot; text-decoration: underline; color:#0000ff;&quot;&gt;pyQt&lt;/span&gt;&lt;/a&gt;.&lt;/li&gt;
&lt;li style=&quot; margin-top:0px; margin-bottom:0px; margin-left:0px; margin-right:0px; -qt-block-indent:0; text-indent:0px;&quot;&gt;Spé ISN &amp;gt; Spé maths&lt;/li&gt;
&lt;li style=&quot; margin-top:0px; margin-bottom:12px; margin-left:0px; margin-right:0px; -qt-block-indent:0; text-indent:0px;&quot;&gt;Icônes Windows sous licence CC-BY 3.0 - &lt;a href=&quot;http://www.fatcow.com/free-icons&quot;&gt;&lt;span style=&quot; text-decoration: underline; color:#0000ff;&quot;&gt;&amp;copy; Fatcow Web Hosting&lt;/span&gt;&lt;/a&gt;&lt;/li&gt;&lt;/ul&gt;
&lt;p style=&quot; margin-top:0px; margin-bottom:0px; margin-left:0px; margin-right:0px; -qt-block-indent:0; text-indent:0px;&quot;&gt;&lt;span style=&quot; font-weight:600;&quot;&gt;Remerciements :&lt;/span&gt;&lt;/p&gt;
&lt;ul style=&quot;margin-top: 0px; margin-bottom: 0px; margin-left: 0px; margin-right: 0px; -qt-list-indent: 1;&quot;&gt;&lt;li style=&quot; margin-top:12px; margin-bottom:0px; margin-left:0px; margin-right:0px; -qt-block-indent:0; text-indent:0px;&quot;&gt;&lt;a href=&quot;https://twitter.com/davR74130&quot;&gt;&lt;span style=&quot; font-weight:600; text-decoration: underline; color:#0000ff;&quot;&gt;David Roche&lt;/span&gt;&lt;/a&gt;, professeur de physique et d&apos;informatique, dont les cours et la modestie ont été d&apos;une aide incontournable pendant le développement&lt;/li&gt;
&lt;li style=&quot; margin-top:0px; margin-bottom:12px; margin-left:0px; margin-right:0px; -qt-block-indent:0; text-indent:0px;&quot;&gt;&lt;span style=&quot; font-weight:600;&quot;&gt;Alan Turing&lt;/span&gt;, sans qui ce projet n&apos;existerait pas&lt;/li&gt;&lt;/ul&gt;
&lt;p style=&quot; margin-top:12px; margin-bottom:12px; margin-left:0px; margin-right:0px; -qt-block-indent:0; text-indent:0px;&quot;&gt;svp mettez nous pas une mauvaise note&lt;/p&gt;&lt;/body&gt;&lt;/html&gt;</translation>
    </message>
    <message>
        <location filename="../forms/ui_about.py" line="87"/>
        <source>Program</source>
        <translation>Programme</translation>
    </message>
    <message>
        <location filename="../forms/ui_about.py" line="88"/>
        <source>License</source>
        <translation>Licence</translation>
    </message>
</context>
<context>
    <name>Algo</name>
    <message>
        <location filename="../algo/stmts/InputStmt.py" line="23"/>
        <source>Variable {var} = </source>
        <translation>Variable {var} = </translation>
    </message>
    <message>
        <location filename="../algo/worker.py" line="219"/>
        <source>BREAK can only be used inside a loop</source>
        <translation>SORTIR ne peut être utilisé qu&apos;à l&apos;intérieur d&apos;une boucle</translation>
    </message>
    <message>
        <location filename="../algo/worker.py" line="229"/>
        <source>CONTINUE can only be used inside a loop</source>
        <translation>CONTINUER ne peut être utilisé qu&apos;à l&apos;intérieur d&apos;une boucle</translation>
    </message>
    <message>
        <location filename="../algo/worker.py" line="258"/>
        <source>RETURN can only be used inside a function</source>
        <translation>RENVOYER ne peut être utilisé qu&apos;à l&apos;intérieur d&apos;une fonction</translation>
    </message>
    <message>
        <location filename="../algo/worker.py" line="317"/>
        <source>Unknown statement type: {type}</source>
        <translation>Type d&apos;instruction inconnu : {type}</translation>
    </message>
    <message>
        <location filename="../algo/worker.py" line="286"/>
        <source>ELSE can only be used after an IF block</source>
        <translation>SINON ne peut être utilisé qu&apos;immédiatement après un bloc SI</translation>
    </message>
    <message>
<<<<<<< HEAD
        <location filename="../main.py" line="1323"/>
=======
        <location filename="../main.py" line="1327"/>
>>>>>>> bcc53bdd
        <source>[k]CONTINUE[/k]</source>
        <translation>[k]CONTINUER[/k]</translation>
    </message>
    <message>
<<<<<<< HEAD
        <location filename="../main.py" line="1326"/>
=======
        <location filename="../main.py" line="1330"/>
>>>>>>> bcc53bdd
        <source>[b]ELSE[/b]</source>
        <translation>[b]SINON[/b]</translation>
    </message>
    <message>
<<<<<<< HEAD
        <location filename="../main.py" line="1317"/>
=======
        <location filename="../main.py" line="1321"/>
>>>>>>> bcc53bdd
        <source>[k]DISPLAY[/k] [c]{val}[/c]</source>
        <translation>[k]AFFICHER[/k] [c]{val}[/c]</translation>
    </message>
    <message>
<<<<<<< HEAD
        <location filename="../main.py" line="1329"/>
=======
        <location filename="../main.py" line="1333"/>
>>>>>>> bcc53bdd
        <source>[b]WHILE[/b] [c]{cond}[/c]</source>
        <translation>[b]TANT QUE[/b] [c]{cond}[/c]</translation>
    </message>
    <message>
<<<<<<< HEAD
        <location filename="../main.py" line="1332"/>
=======
        <location filename="../main.py" line="1336"/>
>>>>>>> bcc53bdd
        <source>[b]IF[/b] [c]{cond}[/c]</source>
        <translation>[b]SI[/b] [c]{cond}[/c]</translation>
    </message>
    <message>
<<<<<<< HEAD
        <location filename="../main.py" line="1335"/>
=======
        <location filename="../main.py" line="1339"/>
>>>>>>> bcc53bdd
        <source>[k]INPUT[/k] [c]{prompt}[/c] [k]TO[/k] [c]{var}[/c]</source>
        <translation>[k]LIRE[/k] [c]{prompt}[/c] [k]DANS[/k] [c]{var}[/c]</translation>
    </message>
    <message>
<<<<<<< HEAD
        <location filename="../main.py" line="1360"/>
=======
        <location filename="../main.py" line="1364"/>
>>>>>>> bcc53bdd
        <source>[k]RETURN[/k] [c]{val}[/c]</source>
        <translation>[k]RENVOYER[/k] [c]{val}[/c]</translation>
    </message>
    <message>
<<<<<<< HEAD
        <location filename="../main.py" line="1340"/>
=======
        <location filename="../main.py" line="1344"/>
>>>>>>> bcc53bdd
        <source>[k]DECLARE[/k] [c]{var}[/c]</source>
        <translation>[k]DÉCLARER[/k] [c]{var}[/c]</translation>
    </message>
    <message>
<<<<<<< HEAD
        <location filename="../main.py" line="1346"/>
=======
        <location filename="../main.py" line="1350"/>
>>>>>>> bcc53bdd
        <source>[k]CALL[/k] [c]{code}[/c]</source>
        <translation>[k]APPELER[/k] [c]{code}[/c]</translation>
    </message>
    <message>
<<<<<<< HEAD
        <location filename="../main.py" line="1356"/>
=======
        <location filename="../main.py" line="1360"/>
>>>>>>> bcc53bdd
        <source>[b]FUNCTION[/b] [c]{func}({args})[/c]</source>
        <translation>[b]FONCTION[/b] [c]{func}({args})[/c]</translation>
    </message>
    <message>
<<<<<<< HEAD
        <location filename="../main.py" line="1399"/>
=======
        <location filename="../main.py" line="1403"/>
>>>>>>> bcc53bdd
        <source>[b]PROGRAM[/b]</source>
        <translation>[b]ALGORITHME[/b]</translation>
    </message>
    <message>
<<<<<<< HEAD
        <location filename="../main.py" line="1320"/>
=======
        <location filename="../main.py" line="1324"/>
>>>>>>> bcc53bdd
        <source>[k]BREAK[/k]</source>
        <translation>[k]SORTIR[/k]</translation>
    </message>
    <message>
<<<<<<< HEAD
        <location filename="../main.py" line="1349"/>
=======
        <location filename="../main.py" line="1353"/>
>>>>>>> bcc53bdd
        <source>[b]FOR[/b] [c]{var}[/c] [b]FROM[/b] [c]{begin}[/c] [b]TO[/b] [c]{end}[/c] {step}</source>
        <translation>[b]POUR[/b] [c]{var}[/c] [b]DE[/b] [c]{begin}[/c] [b]À[/b] [c]{end}[/c] {step}</translation>
    </message>
    <message>
<<<<<<< HEAD
        <location filename="../main.py" line="1350"/>
=======
        <location filename="../main.py" line="1354"/>
>>>>>>> bcc53bdd
        <source>([b]STEP[/b] [c]{step}[/c])</source>
        <translation>([b]PAS[/b] [c]{step}[/c])</translation>
    </message>
    <message>
<<<<<<< HEAD
        <location filename="../main.py" line="1402"/>
=======
        <location filename="../main.py" line="1406"/>
>>>>>>> bcc53bdd
        <source>[i]empty[/i]</source>
        <translation>[i]vide[/i]</translation>
    </message>
    <message>
<<<<<<< HEAD
        <location filename="../main.py" line="1364"/>
=======
        <location filename="../main.py" line="1368"/>
>>>>>>> bcc53bdd
        <source>[k]STOP[/k]</source>
        <translation>[k]STOP[/k]</translation>
    </message>
    <message>
        <location filename="../util/code.py" line="45"/>
        <source>The following errors occured while parsing the expression:

</source>
        <translation>Les erreurs suivantes sont survenues lors de l&apos;analyse de l&apos;expression :

</translation>
    </message>
    <message>
        <location filename="../forms/alg_for.py" line="47"/>
        <source>Invalid variable name: {name}</source>
        <translation>Nom de variable invalide : {name}</translation>
    </message>
    <message>
        <location filename="../forms/alg_func.py" line="32"/>
        <source>Invalid name: {name}</source>
        <translation>Nom invalide : {name}</translation>
    </message>
    <message>
        <location filename="../algo/worker.py" line="170"/>
        <source>Array access target must be of array type</source>
        <translation>La cible d&apos;un accès de liste doit être une liste</translation>
    </message>
    <message>
        <location filename="../algo/worker.py" line="182"/>
        <source>Index &apos;{idx}&apos; too big for array</source>
        <translation>Indice &apos;{idx}&apos; trop grand pour la liste</translation>
    </message>
    <message>
        <location filename="../algo/worker.py" line="185"/>
        <source>Assignment target must be either variable or array item</source>
        <translation>La cible d&apos;une affectation doit être une variable ou un élément de liste</translation>
    </message>
    <message>
        <location filename="../forms/alg_input.py" line="44"/>
        <source>Invalid assignment target (must be either variable or array item): {name}</source>
        <translation>Cible d&apos;affectation invalide (doit être une variable ou un élément de liste) : {name}</translation>
    </message>
    <message>
<<<<<<< HEAD
        <location filename="../main.py" line="1342"/>
=======
        <location filename="../main.py" line="1346"/>
>>>>>>> bcc53bdd
        <source>[k]VARIABLE[/k] [c]{var}[/c] [k]TAKES VALUE[/k] [c]{value}[/c]</source>
        <translation>[k]VARIABLE[/k] [c]{var}[/c] [k]PREND LA VALEUR[/b] [c]{value}[/c]</translation>
    </message>
    <message>
<<<<<<< HEAD
        <location filename="../main.py" line="1370"/>
=======
        <location filename="../main.py" line="1374"/>
>>>>>>> bcc53bdd
        <source>[k]CLEAR PLOT[/k]</source>
        <translation>[k]EFFACER GRAPHIQUE[/k]</translation>
    </message>
    <message>
<<<<<<< HEAD
        <location filename="../main.py" line="1373"/>
=======
        <location filename="../main.py" line="1377"/>
>>>>>>> bcc53bdd
        <source>[k]DRAW LINE[/k] [c]{color}[/c] [k]FROM[/k] ([c]{start_x}[/c]; [c]{start_y}[/c]) [k]TO[/k] ([c]{end_x}[/c]; [c]{end_y}[/c])</source>
        <translation>[k]DESSINER LIGNE[/k] [c]{color}[/c] [k]DE[/k] ([c]{start_x}[/c]; [c]{start_y}[/c]) [k]À[/k] ([c]{end_x}[/c]; [c]{end_y}[/c])</translation>
    </message>
    <message>
<<<<<<< HEAD
        <location filename="../main.py" line="1382"/>
=======
        <location filename="../main.py" line="1386"/>
>>>>>>> bcc53bdd
        <source>[k]DRAW POINT[/k] [c]{color}[/c] [k]AT[/k] ([c]{x}[/c]; [c]{y}[/c])</source>
        <translation>[k]DESSINER POINT[/k] [c]{color}[/c] [k]À[/k] ([c]{x}[/c]; [c]{y}[/c])</translation>
    </message>
    <message>
<<<<<<< HEAD
        <location filename="../main.py" line="1389"/>
=======
        <location filename="../main.py" line="1393"/>
>>>>>>> bcc53bdd
        <source>[k]SET WINDOW[/k] [i]Xmin=[/i][c]{x_min}[/c] [i]Xmax=[/i][c]{x_max}[/c] [i]Ymin=[/i][c]{y_min}[/c] [i]Ymax=[/i][c]{y_max}[/c] [i]Xgrad=[/i][c]{x_grad}[/c] [i]Ygrad=[/i][c]{y_grad}[/c]</source>
        <translation>[k]DÉFINIR REPÈRE[/k] [i]Xmin=[/i][c]{x_min}[/c] [i]Xmax=[/i][c]{x_max}[/c] [i]Ymin=[/i][c]{y_min}[/c] [i]Ymax=[/i][c]{y_max}[/c] [i]Xgrad=[/i][c]{x_grad}[/c] [i]Ygrad=[/i][c]{y_grad}[/c]</translation>
    </message>
</context>
<context>
    <name>AlgoCallStmt</name>
    <message>
        <location filename="../forms/ui_alg_call.py" line="72"/>
        <source>&lt;html&gt;&lt;head/&gt;&lt;body&gt;&lt;p&gt;Calls the function with the specified arguments.&lt;/p&gt;&lt;p&gt;The argument list must consist of a comma-separated list of arguments.&lt;/p&gt;&lt;/body&gt;&lt;/html&gt;</source>
        <translation>&lt;html&gt;&lt;head/&gt;&lt;body&gt;&lt;p&gt;Appelle la fonction avec les arguments spécifiés.&lt;/p&gt;&lt;p&gt;Les arguments doivent être séparés par des virgules.&lt;/p&gt;&lt;/body&gt;&lt;/html&gt;</translation>
    </message>
    <message>
        <location filename="../forms/ui_alg_call.py" line="73"/>
        <source>Function:</source>
        <translation>Fonction :</translation>
    </message>
    <message>
        <location filename="../forms/ui_alg_call.py" line="74"/>
        <source>Arguments:</source>
        <translation>Arguments :</translation>
    </message>
    <message>
        <location filename="../forms/ui_alg_call.py" line="71"/>
        <source>Call function</source>
        <translation>Appeler fonction</translation>
    </message>
</context>
<context>
    <name>AlgoCommentStmt</name>
    <message>
        <location filename="../forms/ui_alg_comment.py" line="49"/>
        <source>Comment</source>
        <translation>Commentaire</translation>
    </message>
    <message>
        <location filename="../forms/ui_alg_comment.py" line="50"/>
        <source>&lt;html&gt;&lt;head/&gt;&lt;body&gt;&lt;p&gt;A comment has no effect whatsoever on the execution of the program.&lt;/p&gt;&lt;p&gt;It can contain anything.&lt;/p&gt;&lt;/body&gt;&lt;/html&gt;</source>
        <translation>&lt;html&gt;&lt;head/&gt;&lt;body&gt;&lt;p&gt;Un commentaire n&apos;a absolument aucun effet sur l&apos;exécution du programme.&lt;/p&gt;&lt;p&gt;Il peut contenir n&apos;importe quoi.&lt;/p&gt;&lt;/body&gt;&lt;/html&gt;</translation>
    </message>
    <message>
        <location filename="../forms/ui_alg_comment.py" line="51"/>
        <source>Comment:</source>
        <translation>Commentaire :</translation>
    </message>
</context>
<context>
    <name>AlgoDefineStmt</name>
    <message>
        <location filename="../forms/ui_alg_define.py" line="64"/>
        <source>&lt;html&gt;&lt;head/&gt;&lt;body&gt;&lt;p&gt;Assigns the specified value to the variable.&lt;/p&gt;&lt;p&gt;If the variable does not exist in the current scope or in any parent scope, it will be created in the current scope.&lt;/p&gt;&lt;/body&gt;&lt;/html&gt;</source>
        <translation>&lt;html&gt;&lt;head/&gt;&lt;body&gt;&lt;p&gt;Assigne la valeur spécifiée à la variable.&lt;/p&gt;&lt;p&gt;Si la variable n&apos;existe pas dans le champ actuel ou dans un quelconque champ parent, elle sera créée dans le champ actuel.&lt;/p&gt;&lt;/body&gt;&lt;/html&gt;</translation>
    </message>
    <message>
        <location filename="../forms/ui_alg_define.py" line="65"/>
        <source>Value:</source>
        <translation>Valeur :</translation>
    </message>
    <message>
        <location filename="../forms/ui_alg_define.py" line="66"/>
        <source>Variable:</source>
        <translation>Variable :</translation>
    </message>
    <message>
        <location filename="../forms/ui_alg_define.py" line="63"/>
        <source>Define variable</source>
        <translation>Définir variable</translation>
    </message>
</context>
<context>
    <name>AlgoDisplayStmt</name>
    <message>
        <location filename="../forms/ui_alg_display.py" line="62"/>
        <source>Display value</source>
        <translation>Afficher valeur</translation>
    </message>
    <message>
        <location filename="../forms/ui_alg_display.py" line="63"/>
        <source>&lt;html&gt;&lt;head/&gt;&lt;body&gt;&lt;p&gt;Displays a value in the output window. &lt;/p&gt;&lt;p&gt;The value can be of any type, it will be automatically converted to a textual representation.&lt;/p&gt;&lt;/body&gt;&lt;/html&gt;</source>
        <translation>&lt;html&gt;&lt;head/&gt;&lt;body&gt;&lt;p&gt;Affiche une valeur dans ̊la fenêtre de sortie. &lt;/p&gt;&lt;p&gt;La valeur peut être de n&apos;importe quel type, elle sera de toute façon convertie en une représentation textuelle appropriée.&lt;/p&gt;&lt;/body&gt;&lt;/html&gt;</translation>
    </message>
    <message>
        <location filename="../forms/ui_alg_display.py" line="64"/>
        <source>Value:</source>
        <translation>Valeur :</translation>
    </message>
    <message>
        <location filename="../forms/ui_alg_display.py" line="65"/>
        <source>Followed by a line break</source>
        <translation>Ajouter un retour à la ligne</translation>
    </message>
</context>
<context>
    <name>AlgoForStmt</name>
    <message>
        <location filename="../forms/ui_alg_for.py" line="102"/>
        <source>&lt;html&gt;&lt;head/&gt;&lt;body&gt;&lt;p&gt;Executes the instructions for all values of the variable in the specified range.&lt;/p&gt;&lt;p&gt;At each iteration, the variable will be incremented by the step which is defaulted to 1. &lt;/p&gt;&lt;p&gt;The bounds are inclusive.&lt;/p&gt;&lt;/body&gt;&lt;/html&gt;</source>
        <translation>&lt;html&gt;&lt;head/&gt;&lt;body&gt;&lt;p&gt;Exécute une instruction pour toutes les valeurs de la variable dans l&apos;intervalle spécifié.&lt;/p&gt;&lt;p&gt;À chaque itération, la variable est incrémentée du pas spécifié (1 par défaut). &lt;/p&gt;&lt;p&gt;Les bornes sont inclusives.&lt;/p&gt;&lt;/body&gt;&lt;/html&gt;</translation>
    </message>
    <message>
        <location filename="../forms/ui_alg_for.py" line="103"/>
        <source>From:</source>
        <translation>De :</translation>
    </message>
    <message>
        <location filename="../forms/ui_alg_for.py" line="104"/>
        <source>To:</source>
        <translation>À :</translation>
    </message>
    <message>
        <location filename="../forms/ui_alg_for.py" line="105"/>
        <source>Step:</source>
        <translation>Pas :</translation>
    </message>
    <message>
        <location filename="../forms/ui_alg_for.py" line="106"/>
        <source>Variable:</source>
        <translation>Variable :</translation>
    </message>
    <message>
        <location filename="../forms/ui_alg_for.py" line="107"/>
        <source>Custom step</source>
        <translation>Pas personnalisé</translation>
    </message>
    <message>
        <location filename="../forms/ui_alg_for.py" line="101"/>
        <source>FOR loop</source>
        <translation>Boucle POUR</translation>
    </message>
</context>
<context>
    <name>AlgoFuncStmt</name>
    <message>
        <location filename="../forms/ui_alg_func.py" line="57"/>
        <source>&lt;html&gt;&lt;head/&gt;&lt;body&gt;&lt;p&gt;Creates a custom function. The parameters must be a comma-separated list of identifiers.&lt;/p&gt;&lt;p&gt;A function may or may not return a value, it can very well only &amp;quot;do&amp;quot; things without ever giving a result. Such a function can be called using the CALL statement.&lt;/p&gt;&lt;/body&gt;&lt;/html&gt;</source>
        <translation>&lt;html&gt;&lt;head/&gt;&lt;body&gt;&lt;p&gt;Définit une fonction personnalisée. Les paramètres doivent être séparés par des virgules.&lt;/p&gt;&lt;p&gt;Une fonction peut renvoyer ou non une valeur, elle peut très bien simplement exécuter des instructions sans donner de résultat. Une telle fonction peut être appelée en utilisant une instruction APPELER.&lt;/p&gt;&lt;/body&gt;&lt;/html&gt;</translation>
    </message>
    <message>
        <location filename="../forms/ui_alg_func.py" line="58"/>
        <source>Function:</source>
        <translation>Fonction :</translation>
    </message>
    <message>
        <location filename="../forms/ui_alg_func.py" line="59"/>
        <source>Parameters:</source>
        <translation>Paramètres :</translation>
    </message>
    <message>
        <location filename="../forms/ui_alg_func.py" line="56"/>
        <source>Define function</source>
        <translation>Définir fonction</translation>
    </message>
</context>
<context>
    <name>AlgoGLineStmt</name>
    <message>
        <location filename="../forms/ui_alg_gline.py" line="118"/>
        <source>Plot line</source>
        <translation>Dessiner une ligne</translation>
    </message>
    <message>
        <location filename="../forms/ui_alg_gline.py" line="119"/>
        <source>&lt;html&gt;&lt;head/&gt;&lt;body&gt;&lt;p&gt;Draws a line with the specified coordinates.&lt;/p&gt;&lt;p&gt;The color must be a string containing the color name or RGB hex string.&lt;/p&gt;&lt;/body&gt;&lt;/html&gt;</source>
        <translation>&lt;html&gt;&lt;head/&gt;&lt;body&gt;&lt;p&gt;Dessine une ligne avec les coordonnées spécifiées.&lt;/p&gt;&lt;p&gt;La couleur doit être une chaîne de caractères contenant le nom de la couleur ou la valeur RGB hexadécimale.&lt;/p&gt;&lt;/body&gt;&lt;/html&gt;</translation>
    </message>
    <message>
        <location filename="../forms/ui_alg_gline.py" line="120"/>
        <source>End Y:</source>
        <translation>Y arrivée :</translation>
    </message>
    <message>
        <location filename="../forms/ui_alg_gline.py" line="121"/>
        <source>End X:</source>
        <translation>X arrivée :</translation>
    </message>
    <message>
        <location filename="../forms/ui_alg_gline.py" line="122"/>
        <source>Start X:</source>
        <translation>X début :</translation>
    </message>
    <message>
        <location filename="../forms/ui_alg_gline.py" line="123"/>
        <source>Start Y:</source>
        <translation>Y début :</translation>
    </message>
    <message>
        <location filename="../forms/ui_alg_gline.py" line="124"/>
        <source>Color:</source>
        <translation>Couleur :</translation>
    </message>
</context>
<context>
    <name>AlgoGPointStmt</name>
    <message>
        <location filename="../forms/ui_alg_gpoint.py" line="86"/>
        <source>Plot point</source>
        <translation>Dessiner un point</translation>
    </message>
    <message>
        <location filename="../forms/ui_alg_gpoint.py" line="87"/>
        <source>&lt;html&gt;&lt;head/&gt;&lt;body&gt;&lt;p&gt;Draws a point at the specified coordinates.&lt;/p&gt;&lt;p&gt;The color must be a string containing the color name or RGB hex string.&lt;/p&gt;&lt;/body&gt;&lt;/html&gt;</source>
        <translation>&lt;html&gt;&lt;head/&gt;&lt;body&gt;&lt;p&gt;Dessine un point aux coordonnées spécifiées.&lt;/p&gt;&lt;p&gt;La couleur doit être une chaîne de caractères contenant le nom de la couleur ou la valeur RGB hexadécimale.&lt;/p&gt;&lt;/body&gt;&lt;/html&gt;</translation>
    </message>
    <message>
        <location filename="../forms/ui_alg_gpoint.py" line="88"/>
        <source>Color:</source>
        <translation>Couleur :</translation>
    </message>
    <message>
        <location filename="../forms/ui_alg_gpoint.py" line="89"/>
        <source>X:</source>
        <translation>X :</translation>
    </message>
    <message>
        <location filename="../forms/ui_alg_gpoint.py" line="90"/>
        <source>Y:</source>
        <translation>Y :</translation>
    </message>
</context>
<context>
    <name>AlgoGWindowStmt</name>
    <message>
        <location filename="../forms/ui_alg_gwindow.py" line="133"/>
        <source>Canvas size</source>
        <translation type="obsolete">Définir le repère</translation>
    </message>
    <message>
        <location filename="../forms/ui_alg_gwindow.py" line="134"/>
        <source>&lt;html&gt;&lt;head/&gt;&lt;body&gt;&lt;p&gt;Changes the size of the plot window canvas.&lt;/p&gt;&lt;/body&gt;&lt;/html&gt;</source>
        <translation>&lt;html&gt;&lt;head/&gt;&lt;body&gt;&lt;p&gt;Définit la taille du repère et de la fenêtre du graphique.&lt;/p&gt;&lt;/body&gt;&lt;/html&gt;</translation>
    </message>
    <message>
        <location filename="../forms/ui_alg_gwindow.py" line="135"/>
        <source>Max Y:</source>
        <translation>Y max :</translation>
    </message>
    <message>
        <location filename="../forms/ui_alg_gwindow.py" line="136"/>
        <source>Min Y:</source>
        <translation>Y min :</translation>
    </message>
    <message>
        <location filename="../forms/ui_alg_gwindow.py" line="137"/>
        <source>Min X:</source>
        <translation>X min :</translation>
    </message>
    <message>
        <location filename="../forms/ui_alg_gwindow.py" line="138"/>
        <source>Max X:</source>
        <translation>X max :</translation>
    </message>
    <message>
        <location filename="../forms/ui_alg_gwindow.py" line="139"/>
        <source>Grad X:</source>
        <translation>X grad :</translation>
    </message>
    <message>
        <location filename="../forms/ui_alg_gwindow.py" line="140"/>
        <source>Grad Y:</source>
        <translation>Y grad :</translation>
    </message>
    <message>
        <location filename="../forms/ui_alg_gwindow.py" line="133"/>
        <source>Set window</source>
        <translation>Définir le repère</translation>
    </message>
</context>
<context>
    <name>AlgoIfStmt</name>
    <message>
        <location filename="../forms/ui_alg_if.py" line="58"/>
        <source>Condition:</source>
        <translation>Condition :</translation>
    </message>
    <message>
        <location filename="../forms/ui_alg_if.py" line="57"/>
        <source>&lt;html&gt;&lt;head/&gt;&lt;body&gt;&lt;p&gt;Checks if the specified condition is true.&lt;/p&gt;&lt;p&gt;The block will only be executed if the condition is true, otherwise the program will continue with the instruction following the block.&lt;/p&gt;&lt;/body&gt;&lt;/html&gt;</source>
        <translation>&lt;html&gt;&lt;head/&gt;&lt;body&gt;&lt;p&gt;Vérifie si la condition spécifiée est vraie.&lt;/p&gt;&lt;p&gt;Le bloc sera exécuté uniquement si la condition est vraie, le cas échéant l&apos;exécution du programme continuera à l&apos;instruction suivant le bloc.&lt;/p&gt;&lt;/body&gt;&lt;/html&gt;</translation>
    </message>
    <message>
        <location filename="../forms/ui_alg_if.py" line="56"/>
        <source>IF block</source>
        <translation>Bloc SI</translation>
    </message>
</context>
<context>
    <name>AlgoInputStmt</name>
    <message>
        <location filename="../forms/ui_alg_input.py" line="73"/>
        <source>Display a message</source>
        <translation>Afficher un message</translation>
    </message>
    <message>
        <location filename="../forms/ui_alg_input.py" line="74"/>
        <source>Message:</source>
        <translation>Message :</translation>
    </message>
    <message>
        <location filename="../forms/ui_alg_input.py" line="75"/>
        <source>Variable:</source>
        <translation>Variable :</translation>
    </message>
    <message>
        <location filename="../forms/ui_alg_input.py" line="72"/>
        <source>&lt;html&gt;&lt;head/&gt;&lt;body&gt;&lt;p&gt;Asks the user for a value and assigns it to the specified variable.&lt;/p&gt;&lt;p&gt;Optionally, a message can be displayed. &lt;span style=&quot; font-weight:600;&quot;&gt;Warning&lt;/span&gt;: the message is an expression, thus if you want to display text you need to enclose everything inside quotes.&lt;/p&gt;&lt;/body&gt;&lt;/html&gt;</source>
        <translation>&lt;html&gt;&lt;head/&gt;&lt;body&gt;&lt;p&gt;Demande à l&apos;utilisateur de saisir une variable, puis assigne cette valeur à la variable spécifiée.&lt;/p&gt;&lt;p&gt;Optionnellement, un message peut être affiché. &lt;span style=&quot; font-weight:600;&quot;&gt;Attention&lt;/span&gt; : le message est une expression, ainsi si vous souhaitez afficher du texte il faut mettre le tout entre guillemets.&lt;/p&gt;&lt;/body&gt;&lt;/html&gt;</translation>
    </message>
    <message>
        <location filename="../forms/ui_alg_input.py" line="71"/>
        <source>Read user input</source>
        <translation>Lire entrée utilisateur</translation>
    </message>
</context>
<context>
    <name>AlgoReturnStmt</name>
    <message>
        <location filename="../forms/ui_alg_return.py" line="64"/>
        <source>&lt;html&gt;&lt;head/&gt;&lt;body&gt;&lt;p&gt;Exits the current function and optionally passes a value to the caller.&lt;/p&gt;&lt;/body&gt;&lt;/html&gt;</source>
        <translation>&lt;html&gt;&lt;head/&gt;&lt;body&gt;&lt;p&gt;Sort de la fonction actuelle et renvoie optionnellement une valeur au code appelant.&lt;/p&gt;&lt;/body&gt;&lt;/html&gt;</translation>
    </message>
    <message>
        <location filename="../forms/ui_alg_return.py" line="65"/>
        <source>Value:</source>
        <translation>Valeur :</translation>
    </message>
    <message>
        <location filename="../forms/ui_alg_return.py" line="66"/>
        <source>Return a value</source>
        <translation>Renvoyer une valeur</translation>
    </message>
    <message>
        <location filename="../forms/ui_alg_return.py" line="63"/>
        <source>Return</source>
        <translation>Renvoyer</translation>
    </message>
</context>
<context>
    <name>AlgoWhileStmt</name>
    <message>
        <location filename="../forms/ui_alg_while.py" line="57"/>
        <source>&lt;html&gt;&lt;head/&gt;&lt;body&gt;&lt;p&gt;Executes the instructions while the condition is true.&lt;/p&gt;&lt;p&gt;As soon as the condition is false, the program continues with the instruction following the block.&lt;/p&gt;&lt;/body&gt;&lt;/html&gt;</source>
        <translation>&lt;html&gt;&lt;head/&gt;&lt;body&gt;&lt;p&gt;Exécute les instructions tant que la condition est vraie.&lt;/p&gt;&lt;p&gt;Aussitôt que la condition est fausse, l&apos;exécution du programme continue avec l&apos;instruction suivant le bloc.&lt;/p&gt;&lt;/body&gt;&lt;/html&gt;</translation>
    </message>
    <message>
        <location filename="../forms/ui_alg_while.py" line="58"/>
        <source>Condition:</source>
        <translation>Condition :</translation>
    </message>
    <message>
        <location filename="../forms/ui_alg_while.py" line="56"/>
        <source>WHILE loop</source>
        <translation>Boucle TANT QUE</translation>
    </message>
</context>
<context>
    <name>Algobox</name>
    <message>
        <location filename="../algo/algobox.py" line="109"/>
        <source>Unknown variable type: {type}</source>
        <translation>Type de variable inconnu : {type}</translation>
    </message>
    <message>
        <location filename="../algo/algobox.py" line="51"/>
        <source>Unknown color: {color}</source>
        <translation>Couleur inconnue : {color}</translation>
    </message>
</context>
<context>
    <name>CalcWindow</name>
    <message>
        <location filename="../forms/ui_calculator.py" line="33"/>
        <source>Calculator</source>
        <translation>Calculatrice</translation>
    </message>
    <message>
        <location filename="../forms/calculator.py" line="72"/>
        <source>Result is None</source>
        <translation>Résultat nul</translation>
    </message>
</context>
<context>
    <name>Docs</name>
    <message>
        <location filename="../maths/lib/basic.py" line="12"/>
        <source>Rounds {{num}} to the nearest integer / (if specified) to {{prec}} decimals.</source>
        <translation>Arrondit {{num}} à l&apos;entier le plus proche / (si spécifié) à {{prec}} décimales.</translation>
    </message>
    <message>
        <location filename="../maths/lib/basic.py" line="31"/>
        <source>Returns the absolute value of {{num}}.</source>
        <translation>Calcule la valeur absolue de {{num}}.</translation>
    </message>
    <message>
        <location filename="../maths/lib/basic.py" line="42"/>
        <source>Returns the square root of {{num}}. If {{num}} &lt; 0, the result will be Complex.</source>
        <translation>Calcule la racine carrée de {{num}}. Si {{num}} &lt; 0, le résultat sera de type Complex.</translation>
    </message>
    <message>
        <location filename="../maths/lib/basic.py" line="56"/>
        <source>Returns the {{n}}-th root of {{num}}.</source>
        <translation>Calcule la racine {{n}}-ème de {{num}}.</translation>
    </message>
    <message>
        <location filename="../maths/lib/basic.py" line="68"/>
        <source>Returns {{num}} to the {{p}}-th power.</source>
        <translation>Calcule {{num}} élevé à la puissance {{p}}..</translation>
    </message>
    <message>
        <location filename="../maths/lib/basic.py" line="83"/>
        <source>Returns //e// to the power of {{num}}.</source>
        <translation>Calcule //e// élevé à la puissance {{num}}.</translation>
    </message>
    <message>
        <location filename="../maths/lib/basic.py" line="94"/>
        <source>Returns the natural (base-//e//) logarithm of {{num}}.</source>
        <translation>Calcule le logarithme naturel/népérien (de base //e//) de {{num}}.</translation>
    </message>
    <message>
        <location filename="../maths/lib/basic.py" line="105"/>
        <source>Returns the base-{{b}} logarithm of {{num}}.</source>
        <translation>Calcule le logarithme de base {{b}} de {{num}}.</translation>
    </message>
    <message>
        <location filename="../maths/lib/basic.py" line="119"/>
        <source>Returns the base-10 logarithm of {{num}}.</source>
        <translation>Calcule le logarithme de base 10 de {{num}}.</translation>
    </message>
    <message>
        <location filename="../maths/lib/basic.py" line="130"/>
        <source>Returns the largest integer less than or equal to {{num}}.</source>
        <translation>Détermine le plus grand entier inférieur ou égal à {{num}}.</translation>
    </message>
    <message>
        <location filename="../maths/lib/basic.py" line="143"/>
        <source>Returns the smallest integer greater than or equal to {{num}}.</source>
        <translation>Détermine le plus petit entier supérieur ou égal à {{num}}.</translation>
    </message>
    <message>
        <location filename="../maths/lib/basic.py" line="156"/>
        <source>Returns the sign of {{num}} (-1 if negative, 1 if positive, 0 otherwise).</source>
        <translation>Détermine le signe de {{num}} (-1 si négatif, 1 si positif, 0 sinon).</translation>
    </message>
    <message>
        <location filename="../maths/lib/basic.py" line="171"/>
        <source>Returns the greatest common divisor of {{a}} and {{b}}.</source>
        <translation>Calcule le PGCD (plus grand diviseur commun) de {{a}} et {{b}}.</translation>
    </message>
    <message>
        <location filename="../maths/lib/basic.py" line="186"/>
        <source>Returns the least common multiple of {{a}} and {{b}}.</source>
        <translation>Calcule le PPCM (plus petit commun multiple) de {{a}} et {{b}}.</translation>
    </message>
    <message>
        <location filename="../maths/lib/basic.py" line="201"/>
        <source>Returns the argument (or phase) of {{x}}.</source>
        <translation>Calcule l&apos;argument (ou phase) de {{x}}.</translation>
    </message>
    <message>
        <location filename="../maths/lib/basic.py" line="215"/>
        <source>Returns a list containing the polar coordinates of {{x}}, respectively the modulus (radius) and argument (angle).</source>
        <translation>Renvoie une liste contenant les coordonnées polaires de {{x}}, respectivement le module (rayon) et l&apos;argument (angle).</translation>
    </message>
    <message>
        <location filename="../maths/lib/basic.py" line="231"/>
        <source>Converts the specified polar coordinates to a complex number.</source>
        <translation>Convertit les coordonnées polaires spéficiées en nombre complexe.</translation>
    </message>
    <message>
        <location filename="../maths/lib/cast.py" line="8"/>
        <source>Tries to convert {{obj}} to Boolean.</source>
        <translation>Convertit {{obj}} en Boolean.</translation>
    </message>
    <message>
        <location filename="../maths/lib/cast.py" line="19"/>
        <source>Tries to convert {{obj}} to Number.</source>
        <translation>Convertit {{obj}} en Number.</translation>
    </message>
    <message>
        <location filename="../maths/lib/cast.py" line="30"/>
        <source>Tries to convert {{obj}} to List.</source>
        <translation>Convertir {{obj}} en List.</translation>
    </message>
    <message>
        <location filename="../maths/lib/cast.py" line="41"/>
        <source>Converts {{obj}} to String.</source>
        <translation>Convertit {{obj}} en String.</translation>
    </message>
    <message>
        <location filename="../maths/lib/geom.py" line="11"/>
        <source>Returns the perimeter of the circle with the specified {{radius}}.</source>
        <translation>Calcule le périmètre du cercle de rayon {{radius}}.</translation>
    </message>
    <message>
        <location filename="../maths/lib/geom.py" line="22"/>
        <source>Returns the area of the triangle with the specified side lengths.</source>
        <translation>Calcule l&apos;aire du triangle ayant les longueurs de côtés spécifiées.</translation>
    </message>
    <message>
        <location filename="../maths/lib/geom.py" line="36"/>
        <source>Returns the area of the triangle with the specified base and height.</source>
        <translation>Calcule l&apos;aire du triangle ayant une base de longueur {{base}} et une hauteur de longueur {{height}}.</translation>
    </message>
    <message>
        <location filename="../maths/lib/geom.py" line="48"/>
        <source>Returns the area of the square with the specified {{side}} length.</source>
        <translation>Calcule l&apos;aire du carré de côté {{side}}.</translation>
    </message>
    <message>
        <location filename="../maths/lib/geom.py" line="59"/>
        <source>Returns the area of the rectangle with side lengths {{s1}} and {{s2}}.</source>
        <translation>Calcule l&apos;aire du rectangle de côtés {{s1}} et {{s2}}.</translation>
    </message>
    <message>
        <location filename="../maths/lib/geom.py" line="71"/>
        <source>Returns the area of the trapezoid with sides {{a}} and {{b}} and height {{height}}.</source>
        <translation>Calcule l&apos;aire du trapèze de côtés {{a}} et {{b}} et de longueur {{height}}.</translation>
    </message>
    <message>
        <location filename="../maths/lib/geom.py" line="84"/>
        <source>Returns the area of the circle with the specified {{radius}}.</source>
        <translation>Calcule l&apos;aire du disque de rayon {{radius}}.</translation>
    </message>
    <message>
        <location filename="../maths/lib/geom.py" line="95"/>
        <source>Returns the area of the ellipse with radii {{r1}} and {{r2}}.</source>
        <translation>Calcule l&apos;aire de l&apos;ellipse ayant pour rayons {{r1}} et {{r2}}.</translation>
    </message>
    <message>
        <location filename="../maths/lib/geom.py" line="107"/>
        <source>Returns the area of the parallelogram with the specified {{base}} and {{height}}.</source>
        <translation>Calcule l&apos;aire du parallélogramme ayant une base de longueur {{base}} et une hauteur de longueur {{height}}.</translation>
    </message>
    <message>
        <location filename="../maths/lib/geom.py" line="119"/>
        <source>Returns the area of the circle sector with the specified {{radius}} and {{angle}}.</source>
        <translation>Calcule l&apos;aire du secteur de disque de rayon {{radius}} et d&apos;angle {{angle}}.</translation>
    </message>
    <message>
        <location filename="../maths/lib/geom.py" line="131"/>
        <source>Returns the area of the regular polygon with the specified number of {{sides}} and side {{length}}.</source>
        <translation>Calcule l&apos;aire du polygone régulier à {{sides}} côtés de longueur individuelle {{length}}.</translation>
    </message>
    <message>
        <location filename="../maths/lib/geom.py" line="144"/>
        <source>Returns the surface area of the sphere with the specified {{radius}}.</source>
        <translation>Calcule la surface de la sphère de rayon {{radius}}.</translation>
    </message>
    <message>
        <location filename="../maths/lib/geom.py" line="155"/>
        <source>Returns the surface area of the cube with the specified {{side}} length.</source>
        <translation>Calcule la surface du cube de côté {{side}}.</translation>
    </message>
    <message>
        <location filename="../maths/lib/geom.py" line="166"/>
        <source>Returns the surface area of the parallelogram with side lengths {{a}}, {{b}} and {{c}}.</source>
        <translation>Calcule la surface du parallélogramme de côtés {{a}}, {{b}} et {{c}}.</translation>
    </message>
    <message>
        <location filename="../maths/lib/geom.py" line="179"/>
        <source>Returns the surface area of the cylinder with the specified {{radius}} and {{height}}.</source>
        <translation>Calcule la surface du cylindre de rayon {{radius}} et de hauteur {{height}}.</translation>
    </message>
    <message>
        <location filename="../maths/lib/geom.py" line="191"/>
        <source>Returns the volume of the regular pyramid with the specified number of {{sides}}, side {{length}} and {{height}}.</source>
        <translation>Calcule le volume de la pyramide régulière à {{sides}} côtés de longueur individuelle {{length}} et de hauteur {{height}}.</translation>
    </message>
    <message>
        <location filename="../maths/lib/geom.py" line="206"/>
        <source>Returns the volume of the cube with the specified {{side}} length.</source>
        <translation>Calcule le volume du cube de côté {{side}}.</translation>
    </message>
    <message>
        <location filename="../maths/lib/geom.py" line="217"/>
        <source>Returns the volume of the sphere with the specified {{radius}}.</source>
        <translation>Calcule le volume de la sphère de rayon {{radius}}.</translation>
    </message>
    <message>
        <location filename="../maths/lib/geom.py" line="228"/>
        <source>Returns the volume of the parallelogram with side lengths {{a}}, {{b}} and {{c}}.</source>
        <translation>Calcule le volume du parallélogramme de côtés {{a}}, {{b}} et {{c}}.</translation>
    </message>
    <message>
        <location filename="../maths/lib/geom.py" line="241"/>
        <source>Returns the volume of the cylinder with the specified {{radius}} and {{height}}.</source>
        <translation>Calcule le volume du cylindre de rayon {{radius}} et de hauteur {{height}}.</translation>
    </message>
    <message>
        <location filename="../maths/lib/stats.py" line="20"/>
        <source>Returns the arithmetic mean of {{args}}.</source>
        <translation>Calcule la moyenne arithmétique de {{args}}.</translation>
    </message>
    <message>
        <location filename="../maths/lib/stats.py" line="51"/>
        <source>Returns the sum of all the terms of {{args}}.</source>
        <translation>Calcule la somme de tous les éléments de {{args}}.</translation>
    </message>
    <message>
        <location filename="../maths/lib/stats.py" line="62"/>
        <source>Returns the binomial coefficient for a subset of size {{k}} and a set of size {{n}}.</source>
        <translation>Calcule le coefficient binomial de {{k}} parmi {{n}}.</translation>
    </message>
    <message>
        <location filename="../maths/lib/stats.py" line="75"/>
        <source>Returns the maximum value of {{args}}.</source>
        <translation>Détermine la valeur maximale de {{args}}.</translation>
    </message>
    <message>
        <location filename="../maths/lib/stats.py" line="86"/>
        <source>Returns the minimum value of {{args}}.</source>
        <translation>Détermine la valeur minimale de {{args}}.</translation>
    </message>
    <message>
        <location filename="../maths/lib/stats.py" line="97"/>
        <source>Returns the Gamma function at {{x}}.</source>
        <translation>Calcule la fonction Gamma à {{x}}.</translation>
    </message>
    <message>
        <location filename="../maths/lib/stats.py" line="119"/>
        <source>Returns the factorial of {{x}}.</source>
        <translation>Calcule la factorielle de {{x}}.</translation>
    </message>
    <message>
        <location filename="../maths/lib/stats.py" line="130"/>
        <source>Returns the error function at {{x}}.</source>
        <translation>Calcule la fonction d&apos;erreur à {{x}}.</translation>
    </message>
    <message>
        <location filename="../maths/lib/stats.py" line="141"/>
        <source>Returns the complementary error function at {{x}}.</source>
        <translation>Calcule la fonction d&apos;erreur complémentaire à {{x}}.</translation>
    </message>
    <message>
        <location filename="../maths/lib/stats.py" line="152"/>
        <source>Applies {{func}} to each element of {{lst}} and returns the resulting list.</source>
        <translation>Applique {{func}} à chaque élément de {{lst}} et renvoie la liste résultante.</translation>
    </message>
    <message>
        <location filename="../maths/lib/stats.py" line="167"/>
        <source>Returns a list containing all elements of {{lst}} for which {{func}} returns a truthy value.</source>
        <translation>Renvoie une liste contenant tous les éléments de {{lst}} pour lesquels {{func}} est vraie.</translation>
    </message>
    <message>
        <location filename="../maths/lib/stats.py" line="182"/>
        <source>Returns a slice of the specified list, from index {{start}} (inclusive) to either index {{end}} (exclusive) or the end of the list.</source>
        <translation>Renvoie une tranche de {{lst}} de l&apos;indice {{start}} (inclus), à l&apos;indice {{end}} (exclus) si spécifié ou à la fin de la liste.</translation>
    </message>
    <message>
        <location filename="../maths/lib/stats.py" line="204"/>
        <source>Returns the population standard deviation of {{lst}}.</source>
        <translation>Calcule l&apos;écart-type de {{lst}}.</translation>
    </message>
    <message>
        <location filename="../maths/lib/stats.py" line="218"/>
        <source>Returns the population variance of {{lst}}.</source>
        <translation>Calcule la variance de {{lst}}.</translation>
    </message>
    <message>
        <location filename="../maths/lib/stats.py" line="229"/>
        <source>Returns the sample standard deviation of {{lst}}.</source>
        <translation>Calcule l&apos;écart-type de l&apos;échantillon {{lst}}.</translation>
    </message>
    <message>
        <location filename="../maths/lib/stats.py" line="243"/>
        <source>Returns the sample variance of {{lst}}.</source>
        <translation>Calcule la variance de l&apos;échantillon {{lst}}.</translation>
    </message>
    <message>
        <location filename="../maths/lib/stats.py" line="257"/>
        <source>Returns a random number between 0 (inclusive) and 1 (exclusive).</source>
        <translation>Renvoie un nombre aléatoire compris entre 0 (inclus) et 1 (exclus).</translation>
    </message>
    <message>
        <location filename="../maths/lib/trig.py" line="20"/>
        <source>Converts angle {{x}} from radians to degrees.</source>
        <translation>Convertit l&apos;angle {{x}} des radians vers les degrés.</translation>
    </message>
    <message>
        <location filename="../maths/lib/trig.py" line="34"/>
        <source>Converts angle {{x}} from degrees to radians.</source>
        <translation>Convertit l&apos;angle {{x}} des degrés vers les radians.</translation>
    </message>
    <message>
        <location filename="../maths/lib/trig.py" line="48"/>
        <source>Returns the arc sine of {{x}}.</source>
        <translation>Calcule l&apos;arc sinus de {{x}}.</translation>
    </message>
    <message>
        <location filename="../maths/lib/trig.py" line="55"/>
        <source>Returns the arc cosine of {{x}}.</source>
        <translation>Calcule l&apos;arc cosinus de {{x}}.</translation>
    </message>
    <message>
        <location filename="../maths/lib/trig.py" line="62"/>
        <source>Returns the arc tangent of {{x}}.</source>
        <translation>Calcule &apos;arc tangente de {{x}}.</translation>
    </message>
    <message>
        <location filename="../maths/lib/trig.py" line="69"/>
        <source>Returns the arc tangent of {{y}} / {{x}}.</source>
        <translation>Calcule l&apos;arc tangente de {{y}} / {{x}}.</translation>
    </message>
    <message>
        <location filename="../maths/lib/trig.py" line="76"/>
        <source>Returns the inverse hyperbolic sine of {{x}}.</source>
        <translation>Calcule l&apos;arc sinus hyperbolique de {{x}}.</translation>
    </message>
    <message>
        <location filename="../maths/lib/trig.py" line="83"/>
        <source>Returns the inverse hyperbolic cosine of {{x}}.</source>
        <translation>Calcule l&apos;arc cosinus hyperbolique de {{x}}.</translation>
    </message>
    <message>
        <location filename="../maths/lib/trig.py" line="90"/>
        <source>Returns the inverse hyperbolic tangent of {{x}}.</source>
        <translation>Calcule l&apos;arc tangente hyperbolique de {{x}}.</translation>
    </message>
    <message>
        <location filename="../maths/lib/trig.py" line="97"/>
        <source>Returns the sine of {{x}}.</source>
        <translation>Calcule le sinus de {{x}}.</translation>
    </message>
    <message>
        <location filename="../maths/lib/trig.py" line="104"/>
        <source>Returns the cosine of {{x}}.</source>
        <translation>Calcule le cosinus de {{x}}.</translation>
    </message>
    <message>
        <location filename="../maths/lib/trig.py" line="111"/>
        <source>Returns the tangent of {{x}}.</source>
        <translation>Calcule la tangente de {{x}}.</translation>
    </message>
    <message>
        <location filename="../maths/lib/trig.py" line="118"/>
        <source>Returns the hyperbolic sine of {{x}}.</source>
        <translation>Calcule le sinus hyperbolique de {{x}}.</translation>
    </message>
    <message>
        <location filename="../maths/lib/trig.py" line="125"/>
        <source>Returns the hyperbolic cosine of {{x}}.</source>
        <translation>Calcule le cosinus hyperbolique de {{x}}.</translation>
    </message>
    <message>
        <location filename="../maths/lib/trig.py" line="132"/>
        <source>Returns the hyperbolic tangent of {{x}}.</source>
        <translation>Calcule la tangente hyperbolique de {{x}}.</translation>
    </message>
    <message>
        <location filename="../maths/lib/trig.py" line="139"/>
        <source>Returns the secant of {{x}}.</source>
        <translation>Calcule la sécante de {{x}}.</translation>
    </message>
    <message>
        <location filename="../maths/lib/trig.py" line="146"/>
        <source>Returns the cosecant of {{x}}.</source>
        <translation>Calcule la cosécante de {{x}}.</translation>
    </message>
    <message>
        <location filename="../maths/lib/trig.py" line="153"/>
        <source>Returns the cotangent of {{x}}.</source>
        <translation>Calcule la cotangente de {{x}}.</translation>
    </message>
    <message>
        <location filename="../maths/lib/trig.py" line="160"/>
        <source>Returns the exsecant of {{x}}.</source>
        <translation>Calcule l&apos;exsécante de {{x}}.</translation>
    </message>
    <message>
        <location filename="../maths/lib/trig.py" line="167"/>
        <source>Returns the excosecant of {{x}}.</source>
        <translation>Calcule l&apos;excosécante de {{x}}.</translation>
    </message>
    <message>
        <location filename="../maths/lib/trig.py" line="174"/>
        <source>Returns the chord of {{x}}.</source>
        <translation>Calcule la corde de {{x}}.</translation>
    </message>
    <message>
        <location filename="../maths/lib/trig.py" line="183"/>
        <source>Returns the hyperbolic secant of {{x}}.</source>
        <translation>Calcule la sécante hyperbolique de {{x}}.</translation>
    </message>
    <message>
        <location filename="../maths/lib/trig.py" line="190"/>
        <source>Returns the hyperbolic cosecant of {{x}}.</source>
        <translation>Calcule la cosécante hyperbolique de {{x}}.</translation>
    </message>
    <message>
        <location filename="../maths/lib/trig.py" line="197"/>
        <source>Returns the hyperbolic cotangent of {{x}}.</source>
        <translation>Calcule la cotangente hyperbolique de {{x}}.</translation>
    </message>
    <message>
        <location filename="../maths/lib/trig.py" line="204"/>
        <source>Returns the inverse secant of {{x}}.</source>
        <translation>Calcule l&apos;arc sécante de {{x}}.</translation>
    </message>
    <message>
        <location filename="../maths/lib/trig.py" line="211"/>
        <source>Returns the inverse cosecant of {{x}}.</source>
        <translation>Calcule l&apos;arc cosécante de {{x}}.</translation>
    </message>
    <message>
        <location filename="../maths/lib/trig.py" line="218"/>
        <source>Returns the inverse cotangent of {{x}}.</source>
        <translation>Calcule l&apos;arc tangente de {{x}}.</translation>
    </message>
    <message>
        <location filename="../maths/lib/trig.py" line="225"/>
        <source>Returns the inverse hyperbolic secant of {{x}}.</source>
        <translation>Calcule l&apos;arc sécante hyperbolique de {{x}}.</translation>
    </message>
    <message>
        <location filename="../maths/lib/trig.py" line="232"/>
        <source>Returns the inverse hyperbolic cosecant of {{x}}.</source>
        <translation>Calcule l&apos;arc cosécante hyperbolique de {{x}}.</translation>
    </message>
    <message>
        <location filename="../maths/lib/trig.py" line="239"/>
        <source>Returns the inverse hyperbolic cotangent of {{x}}.</source>
        <translation>Calcule l&apos;arc cotangente hyperbolique de {{x}}.</translation>
    </message>
    <message>
        <location filename="../maths/lib/trig.py" line="246"/>
        <source>Returns the cardinal sine of {{x}}.</source>
        <translation>Calcule le sinus cardinal de {{x}}.</translation>
    </message>
    <message>
        <location filename="../maths/lib/trig.py" line="253"/>
        <source>Returns the versed sine of {{x}}.</source>
        <translation>Calcule le sinus verse de {{x}}.</translation>
    </message>
    <message>
        <location filename="../maths/lib/trig.py" line="260"/>
        <source>Returns the versed cosine of {{x}}.</source>
        <translation>Calcule le cosinus verse de {{x}}.</translation>
    </message>
    <message>
        <location filename="../maths/lib/trig.py" line="267"/>
        <source>Returns the coversed sine of {{x}}.</source>
        <translation>Calcule le sinus coverse de {{x}}.</translation>
    </message>
    <message>
        <location filename="../maths/lib/trig.py" line="274"/>
        <source>Returns the coversed cosine of {{x}}.</source>
        <translation>Calcule le cosinus coverse de {{x}}.</translation>
    </message>
    <message>
        <location filename="../maths/lib/trig.py" line="281"/>
        <source>Returns the haversed sine of {{x}}.</source>
        <translation>Calcule l&apos;haversine de {{x}}.</translation>
    </message>
    <message>
        <location filename="../maths/lib/trig.py" line="288"/>
        <source>Returns the haversed cosine of {{x}}.</source>
        <translation>Calcule l&apos;havercosine de {{x}}.</translation>
    </message>
    <message>
        <location filename="../maths/lib/trig.py" line="295"/>
        <source>Returns the hacoversed sine of {{x}}.</source>
        <translation>Calcule l&apos;hacoversine de {{x}}.</translation>
    </message>
    <message>
        <location filename="../maths/lib/trig.py" line="302"/>
        <source>Returns the hacoversed cosine of {{x}}.</source>
        <translation>Calcule l&apos;hacovercosine de {{x}}.</translation>
    </message>
    <message>
        <location filename="../maths/lib/trig.py" line="309"/>
        <source>Returns the hypotenuse / Euclidean norm of the vector ({{x}}, {{y}}).</source>
        <translation>Calcule l&apos;hypoténuse / la norme euclidienne du vecteur ({{x}}, {{y}}).</translation>
    </message>
    <message>
        <location filename="../maths/lib/basic.py" line="10"/>
        <source>Basic</source>
        <translation>Basique</translation>
    </message>
    <message>
        <location filename="../maths/lib/cast.py" line="6"/>
        <source>Type conversion</source>
        <translation>Conversion de type</translation>
    </message>
    <message>
        <location filename="../maths/lib/const.py" line="6"/>
        <source>Other constants</source>
        <translation>Autres constantes</translation>
    </message>
    <message>
        <location filename="../maths/lib/geom.py" line="9"/>
        <source>Geometry</source>
        <translation>Géométrie</translation>
    </message>
    <message>
        <location filename="../maths/lib/physics.py" line="6"/>
        <source>Physics</source>
        <translation>Physique</translation>
    </message>
    <message>
        <location filename="../maths/lib/stats.py" line="12"/>
        <source>Statistics</source>
        <translation>Statistiques</translation>
    </message>
    <message>
        <location filename="../maths/lib/trig.py" line="9"/>
        <source>Trigonometry</source>
        <translation>Trigonométrie</translation>
    </message>
    <message>
        <location filename="../maths/lib/stats.py" line="35"/>
        <source>Returns the harmonic mean of {{args}}.</source>
        <translation>Calcule la moyenne harmonique de {{args}}.</translation>
    </message>
    <message>
        <location filename="../maths/lib/basic.py" line="243"/>
        <source>Returns the real part of {{x}}.</source>
        <translation>Renvoie la partie réelle de {{x}}.</translation>
    </message>
    <message>
        <location filename="../maths/lib/basic.py" line="254"/>
        <source>Returns the imaginary part of {{x}}.</source>
        <translation>Renvoie la partie imaginaire de {{x}}.</translation>
    </message>
    <message>
        <location filename="../maths/lib/basic.py" line="265"/>
        <source>Returns the complex conjugate of {{x}}.</source>
        <translation>Calcule le conjugué de {{x}}.</translation>
    </message>
    <message>
        <location filename="../maths/lib/stats.py" line="287"/>
        <source>Returns the {{n}}-th Fibonacci number.</source>
        <translation>Calcule le {{n}}-ième terme de la suite de Fibonacci.</translation>
    </message>
    <message>
        <location filename="../maths/lib/basic.py" line="276"/>
        <source>Returns the gradient of {{func}} at {{x}} (optional precision {{h}}).</source>
        <translation>Calcule le nombre dérivé de {{func}} à {{x}} (facultatif : précision {{h}}).</translation>
    </message>
    <message>
        <location filename="../maths/lib/basic.py" line="292"/>
        <source>Returns the derivative of {{func}} (optional precision {{h}}).</source>
        <translation>Détermine la dérivée de {{func}} (facultatif : précision {{h}}).</translation>
    </message>
    <message>
        <location filename="../maths/lib/basic.py" line="307"/>
        <source>Returns the integral of {{func}} from {{a}} to {{b}} (optional number of steps: {{steps}}).</source>
        <translation>Calcule l&apos;intégrale de {{a}} à {{b}} de {{func}} (facultatif : nombre d&apos;étapes {{steps}}).</translation>
    </message>
    <message>
        <location filename="../maths/lib/stats.py" line="108"/>
        <source>Returns the natural logarithm of the absolute value of the Gamma function at {{x}}.</source>
        <translation>Calcule le logarithme naturel de la valeur absolue de la fonction Gamma à {{x}}.</translation>
    </message>
    <message>
        <location filename="../maths/lib/stats.py" line="301"/>
        <source>Returns the {{n}}-th Euler number.</source>
        <translation>Calcule le {{n}}-ième nombre d&apos;Euler.</translation>
    </message>
    <message>
        <location filename="../maths/lib/stats.py" line="325"/>
        <source>Returns the Beta function at {{a}} and {{b}}.</source>
        <translation>Calcule la fonction Beta à {{a}} et {{b}}.</translation>
    </message>
    <message>
        <location filename="../maths/lib/algobox.py" line="6"/>
        <source>Algobox compatibility</source>
        <translation>Compatibilité Algobox</translation>
    </message>
    <message>
        <location filename="../maths/lib/stats.py" line="269"/>
        <source>Returns a random integer between {{a}} and {{b}} (inclusive).</source>
        <translation>Renvoie un nombre entier aléatoire compris entre {{a}} et {{b}} (inclus).</translation>
    </message>
</context>
<context>
    <name>Evaluator</name>
    <message>
        <location filename="../maths/evaluator.py" line="77"/>
        <source>Parser: </source>
        <translation>Analyseur : </translation>
    </message>
    <message>
        <location filename="../maths/evaluator.py" line="229"/>
        <source>Argument count mismatch (expected {exp}, got {act})</source>
        <translation>Nombre d&apos;arguments invalides (attendu : {exp}, reçu : {act})</translation>
    </message>
    <message>
        <location filename="../maths/evaluator.py" line="64"/>
        <source>Cannot find variable or function {name}</source>
        <translation>Impossible de trouver la variable ou fonction {name}</translation>
    </message>
    <message>
        <location filename="../maths/evaluator.py" line="207"/>
        <source>Callee is None</source>
        <translation>La fonction appelée est None</translation>
    </message>
    <message>
        <location filename="../maths/evaluator.py" line="217"/>
        <source>Only lists can be expanded</source>
        <translation>Seules les listes peuvent être étendues</translation>
    </message>
    <message>
        <location filename="../maths/evaluator.py" line="200"/>
        <source>Index &apos;{idx}&apos; too big for array</source>
        <translation>Indice &apos;{idx}&apos; trop grand pour la liste</translation>
    </message>
    <message>
        <location filename="../maths/evaluator.py" line="183"/>
        <source>Unknown node type: {type}</source>
        <translation>Type de nœud inconnu : {type}</translation>
    </message>
    <message>
        <location filename="../maths/evaluator.py" line="268"/>
        <source>Invalid unary operator &apos;{op}&apos;</source>
        <translation>Opérateur unaire invalide &apos;{op}&apos;</translation>
    </message>
    <message>
        <location filename="../maths/evaluator.py" line="279"/>
        <source>Trying to use None</source>
        <translation>Opération sur None impossible</translation>
    </message>
    <message>
        <location filename="../maths/evaluator.py" line="294"/>
        <source>Type mismatch: operands have different types ({left} and {right})</source>
        <translation>Types incompatibles : les opérandes ont des types différents ({left} et {right})</translation>
    </message>
    <message>
        <location filename="../maths/evaluator.py" line="316"/>
        <source>Invalid value type for {val} and operator &apos;{op}&apos;</source>
        <translation>Type de valeur invalide pour {val} et l&apos;opérateur &apos;{op}&apos;</translation>
    </message>
    <message>
        <location filename="../maths/evaluator.py" line="316"/>
        <source> and </source>
        <translation> et </translation>
    </message>
    <message>
        <location filename="../maths/evaluator.py" line="321"/>
        <source>Operator &apos;{op}&apos; not allowed for value type {type}</source>
        <translation>Opérateur &apos;{op}&apos; non autorisé pour le type de valeur {type}</translation>
    </message>
    <message>
        <location filename="../maths/evaluator.py" line="346"/>
        <source>Trying to divide by zero</source>
        <translation>Tentative de division par zéro</translation>
    </message>
    <message>
        <location filename="../maths/evaluator.py" line="388"/>
        <source>Invalid binary operator &apos;{op}&apos; for &apos;{left}&apos; and &apos;{right}&apos;</source>
        <translation>Opérateur binaire &apos;{op}&apos; invalide pour &apos;{left}&apos; et &apos;{right}&apos;</translation>
    </message>
    <message>
        <location filename="../maths/evaluator.py" line="311"/>
        <source>left</source>
        <translation>gauche</translation>
    </message>
    <message>
        <location filename="../maths/evaluator.py" line="314"/>
        <source>right</source>
        <translation>droite</translation>
    </message>
    <message>
        <location filename="../maths/evaluator.py" line="337"/>
        <source>Trying to multiply List by non-integer ({val})</source>
        <translation>Tentative de multiplication d&apos;une List par un non-entier ({val})</translation>
    </message>
    <message>
        <location filename="../maths/evaluator.py" line="235"/>
        <source>Type mismatch for argument #{idx} &apos;{arg}&apos; (expected {exp})</source>
        <translation>Type incorrect pour l&apos;argument #{idx} &apos;{arg}&apos; (attendu : {exp})</translation>
    </message>
    <message>
        <location filename="../maths/evaluator.py" line="194"/>
        <source>Array access target must be of array type</source>
        <translation>La cible d&apos;un accès de liste doit être une liste</translation>
    </message>
</context>
<context>
    <name>HelpWindow</name>
    <message>
        <location filename="../forms/ui_help.py" line="68"/>
        <source>Help Contents</source>
        <translation>Pages d&apos;aide</translation>
    </message>
    <message>
        <location filename="../forms/help.py" line="57"/>
        <source>&lt;h2&gt;Arguments:&lt;/h2&gt;</source>
        <translation>&lt;h2&gt;Arguments :&lt;/h2&gt;</translation>
    </message>
    <message>
        <location filename="../forms/help.py" line="61"/>
        <source>&lt;li&gt;None&lt;/li&gt;</source>
        <translation>&lt;li&gt;Aucun&lt;/li&gt;</translation>
    </message>
    <message>
        <location filename="../forms/help.py" line="71"/>
        <source>default = {deft}</source>
        <translation>par défaut = {deft}</translation>
    </message>
    <message>
        <location filename="../forms/help.py" line="86"/>
        <source>&lt;h2&gt;Aliases:&lt;/h2&gt;</source>
        <translation>&lt;h2&gt;Alias :&lt;/h2&gt;</translation>
    </message>
    <message>
        <location filename="../forms/help.py" line="99"/>
        <source>&lt;h2&gt;Functions:&lt;/h2&gt;</source>
        <translation>&lt;h2&gt;Fonctions :&lt;/h2&gt;</translation>
    </message>
</context>
<context>
    <name>InlineCodeDialog</name>
    <message>
        <location filename="../forms/ui_inline_code.py" line="28"/>
        <source>Expression editor</source>
        <translation>Éditeur d&apos;expression</translation>
    </message>
</context>
<context>
    <name>MainWindow</name>
    <message>
        <location filename="../forms/ui_mainwindow.py" line="609"/>
        <source>Turing</source>
        <translation></translation>
    </message>
    <message>
        <location filename="../forms/ui_mainwindow.py" line="610"/>
        <source>Home</source>
        <translation>Accueil</translation>
    </message>
    <message>
        <location filename="../forms/ui_mainwindow.py" line="635"/>
        <source>&amp;File</source>
        <translation>&amp;Fichier</translation>
    </message>
    <message>
        <location filename="../forms/ui_mainwindow.py" line="637"/>
        <source>&amp;Edit</source>
        <translation>&amp;Édition</translation>
    </message>
    <message>
        <location filename="../forms/ui_mainwindow.py" line="638"/>
        <source>&amp;Settings</source>
        <translation>&amp;Options</translation>
    </message>
    <message>
        <location filename="../forms/ui_mainwindow.py" line="639"/>
        <source>&amp;Help</source>
        <translation>&amp;Aide</translation>
    </message>
    <message>
        <location filename="../forms/ui_mainwindow.py" line="640"/>
        <source>&amp;View</source>
        <translation>&amp;Affichage</translation>
    </message>
    <message>
        <location filename="../forms/ui_mainwindow.py" line="643"/>
        <source>&amp;Program</source>
        <translation>&amp;Programme</translation>
    </message>
    <message>
        <location filename="../forms/ui_mainwindow.py" line="644"/>
        <source>&amp;Tools</source>
        <translation>&amp;Outils</translation>
    </message>
    <message>
        <location filename="../forms/ui_mainwindow.py" line="688"/>
        <source>Settings</source>
        <translation>Paramètres</translation>
    </message>
    <message>
        <location filename="../forms/ui_mainwindow.py" line="647"/>
        <source>Output</source>
        <translation>Sortie</translation>
    </message>
    <message>
        <location filename="../forms/ui_mainwindow.py" line="653"/>
        <source>New</source>
        <translation>Nouveau</translation>
    </message>
    <message>
        <location filename="../forms/ui_mainwindow.py" line="654"/>
        <source>Ctrl+N</source>
        <translation></translation>
    </message>
    <message>
        <location filename="../forms/ui_mainwindow.py" line="656"/>
        <source>Open</source>
        <translation>Ouvrir</translation>
    </message>
    <message>
        <location filename="../forms/ui_mainwindow.py" line="657"/>
        <source>Ctrl+O</source>
        <translation></translation>
    </message>
    <message>
        <location filename="../forms/ui_mainwindow.py" line="659"/>
        <source>Save</source>
        <translation>Enregistrer</translation>
    </message>
    <message>
        <location filename="../forms/ui_mainwindow.py" line="660"/>
        <source>Ctrl+S</source>
        <translation></translation>
    </message>
    <message>
        <location filename="../forms/ui_mainwindow.py" line="662"/>
        <source>Save As</source>
        <translation>Enregistrer sous</translation>
    </message>
    <message>
        <location filename="../forms/ui_mainwindow.py" line="664"/>
        <source>Close</source>
        <translation>Fermer</translation>
    </message>
    <message>
        <location filename="../forms/ui_mainwindow.py" line="665"/>
        <source>Ctrl+W</source>
        <translation></translation>
    </message>
    <message>
        <location filename="../forms/ui_mainwindow.py" line="667"/>
        <source>Exit</source>
        <translation>Quitter</translation>
    </message>
    <message>
        <location filename="../forms/ui_mainwindow.py" line="668"/>
        <source>Ctrl+Q</source>
        <translation></translation>
    </message>
    <message>
        <location filename="../forms/ui_mainwindow.py" line="670"/>
        <source>Save All</source>
        <translation>Enregistrer tout</translation>
    </message>
    <message>
        <location filename="../forms/ui_mainwindow.py" line="671"/>
        <source>Ctrl+Shift+S</source>
        <translation>Ctrl+Maj+S</translation>
    </message>
    <message>
        <location filename="../forms/ui_mainwindow.py" line="673"/>
        <source>Undo</source>
        <translation>Annuler</translation>
    </message>
    <message>
        <location filename="../forms/ui_mainwindow.py" line="674"/>
        <source>Ctrl+Z</source>
        <translation></translation>
    </message>
    <message>
        <location filename="../forms/ui_mainwindow.py" line="676"/>
        <source>Redo</source>
        <translation>Rétablir</translation>
    </message>
    <message>
        <location filename="../forms/ui_mainwindow.py" line="677"/>
        <source>Ctrl+Y</source>
        <translation></translation>
    </message>
    <message>
        <location filename="../forms/ui_mainwindow.py" line="679"/>
        <source>Cut</source>
        <translation>Couper</translation>
    </message>
    <message>
        <location filename="../forms/ui_mainwindow.py" line="680"/>
        <source>Ctrl+X</source>
        <translation></translation>
    </message>
    <message>
        <location filename="../forms/ui_mainwindow.py" line="682"/>
        <source>Copy</source>
        <translation>Copier</translation>
    </message>
    <message>
        <location filename="../forms/ui_mainwindow.py" line="683"/>
        <source>Ctrl+C</source>
        <translation></translation>
    </message>
    <message>
        <location filename="../forms/ui_mainwindow.py" line="685"/>
        <source>Paste</source>
        <translation>Coller</translation>
    </message>
    <message>
        <location filename="../forms/ui_mainwindow.py" line="686"/>
        <source>Ctrl+V</source>
        <translation></translation>
    </message>
    <message>
        <location filename="../forms/ui_mainwindow.py" line="690"/>
        <source>Quick Start</source>
        <translation>Tutoriel rapide</translation>
    </message>
    <message>
        <location filename="../forms/ui_mainwindow.py" line="692"/>
        <source>Help Contents</source>
        <translation>Pages d&apos;aide</translation>
    </message>
    <message>
        <location filename="../forms/ui_mainwindow.py" line="693"/>
        <source>F1</source>
        <translation></translation>
    </message>
    <message>
        <location filename="../forms/ui_mainwindow.py" line="695"/>
        <source>About Turing</source>
        <translation>À propos de Turing</translation>
    </message>
    <message>
        <location filename="../forms/ui_mainwindow.py" line="697"/>
        <source>Show toolbar</source>
        <translation>Barre d&apos;outils</translation>
    </message>
    <message>
        <location filename="../forms/ui_mainwindow.py" line="698"/>
        <source>Examples</source>
        <translation>Exemples</translation>
    </message>
    <message>
        <location filename="../forms/ui_mainwindow.py" line="700"/>
        <source>Print</source>
        <translation>Imprimer</translation>
    </message>
    <message>
        <location filename="../forms/ui_mainwindow.py" line="701"/>
        <source>Ctrl+P</source>
        <translation></translation>
    </message>
    <message>
        <location filename="../forms/ui_mainwindow.py" line="703"/>
        <source>Find</source>
        <translation>Rechercher</translation>
    </message>
    <message>
        <location filename="../forms/ui_mainwindow.py" line="705"/>
        <source>Replace</source>
        <translation>Remplacer</translation>
    </message>
    <message>
        <location filename="../forms/ui_mainwindow.py" line="707"/>
        <source>Calculator</source>
        <translation>Calculatrice</translation>
    </message>
    <message>
        <location filename="../forms/ui_mainwindow.py" line="709"/>
        <source>Clear</source>
        <translation>Effacer</translation>
    </message>
    <message>
        <location filename="../forms/ui_mainwindow.py" line="711"/>
        <source>Select All</source>
        <translation>Sélectionner tout</translation>
    </message>
    <message>
        <location filename="../forms/ui_mainwindow.py" line="712"/>
        <source>Ctrl+A</source>
        <translation></translation>
    </message>
    <message>
        <location filename="../forms/ui_mainwindow.py" line="714"/>
        <source>Run</source>
        <translation>Exécuter</translation>
    </message>
    <message>
        <location filename="../forms/ui_mainwindow.py" line="715"/>
        <source>F5</source>
        <translation></translation>
    </message>
    <message>
        <location filename="../forms/ui_mainwindow.py" line="717"/>
        <source>Step-by-step</source>
        <translation>Pas-à-pas</translation>
    </message>
    <message>
        <location filename="../forms/ui_mainwindow.py" line="718"/>
        <source>F10</source>
        <translation></translation>
    </message>
    <message>
        <location filename="../forms/ui_mainwindow.py" line="720"/>
        <source>Show toolbar text</source>
        <translation>Texte des boutons</translation>
    </message>
    <message>
        <location filename="../forms/ui_mainwindow.py" line="722"/>
        <source>Convert to Python</source>
        <translation>Convertir en Python</translation>
    </message>
    <message>
        <location filename="../forms/ui_mainwindow.py" line="724"/>
        <source>Convert to pseudocode</source>
        <translation>Convertir en pseudocode</translation>
    </message>
    <message>
        <location filename="../main.py" line="139"/>
        <source>Do you really want to exit?
All unsaved changes will be lost.</source>
        <translation>Voulez-vous vraiment quitter ?
Toutes les modifications non sauvegardées seront perdues.</translation>
    </message>
    <message>
        <location filename="../forms/ui_mainwindow.py" line="636"/>
        <source>Recent files</source>
        <translation>Récents</translation>
    </message>
    <message>
        <location filename="../forms/ui_mainwindow.py" line="646"/>
        <source>Toolbar</source>
        <translation>Barre d&apos;outils</translation>
    </message>
    <message>
        <location filename="../forms/ui_mainwindow.py" line="645"/>
        <source>&amp;Language</source>
        <translation>&amp;Langue</translation>
    </message>
    <message>
        <location filename="../forms/ui_mainwindow.py" line="633"/>
        <source>Pseudocode</source>
        <translation>Algorithme</translation>
    </message>
    <message>
        <location filename="../forms/ui_mainwindow.py" line="634"/>
        <source>Code</source>
        <translation>Code</translation>
    </message>
    <message>
        <location filename="../main.py" line="442"/>
        <source>end of output</source>
        <translation>fin de l&apos;exécution</translation>
    </message>
    <message>
        <location filename="../main.py" line="310"/>
        <source>Input: </source>
        <translation>Entrée : </translation>
    </message>
    <message>
<<<<<<< HEAD
        <location filename="../main.py" line="565"/>
=======
        <location filename="../main.py" line="564"/>
>>>>>>> bcc53bdd
        <source>Syntax error ({type}) at line {line}, offset {off}: </source>
        <translation>Erreur de syntaxe ({type}) à la ligne {line}, caractère {off} : </translation>
    </message>
    <message>
        <location filename="../forms/ui_mainwindow.py" line="726"/>
        <source>Ctrl+D</source>
        <translation>Ctrl+D</translation>
    </message>
    <message>
        <location filename="../forms/ui_mainwindow.py" line="727"/>
        <source>Indent</source>
        <translation>Indenter</translation>
    </message>
    <message>
        <location filename="../forms/ui_mainwindow.py" line="729"/>
        <source>Unindent</source>
        <translation>Dé-indenter</translation>
    </message>
    <message>
        <location filename="../forms/ui_mainwindow.py" line="725"/>
        <source>Duplicate Line</source>
        <translation>Dupliquer la ligne</translation>
    </message>
    <message>
        <location filename="../forms/ui_mainwindow.py" line="731"/>
        <source>Go To Line</source>
        <translation>Aller à la ligne</translation>
    </message>
    <message>
        <location filename="../forms/ui_mainwindow.py" line="732"/>
        <source>Ctrl+G</source>
        <translation>Ctrl+G</translation>
    </message>
    <message>
        <location filename="../forms/ui_mainwindow.py" line="733"/>
        <source>Find Previous</source>
        <translation>Rechercher précédent</translation>
    </message>
    <message>
        <location filename="../forms/ui_mainwindow.py" line="734"/>
        <source>Shift+F3</source>
        <translation>Maj+F3</translation>
    </message>
    <message>
        <location filename="../forms/ui_mainwindow.py" line="735"/>
        <source>Find Next</source>
        <translation>Rechercher suivant</translation>
    </message>
    <message>
        <location filename="../forms/ui_mainwindow.py" line="736"/>
        <source>F3</source>
        <translation>F3</translation>
    </message>
    <message>
        <location filename="../forms/ui_mainwindow.py" line="728"/>
        <source>Tab</source>
        <translation>Tab</translation>
    </message>
    <message>
        <location filename="../forms/ui_mainwindow.py" line="730"/>
        <source>Shift+Tab</source>
        <translation>Maj+Tab</translation>
    </message>
    <message>
        <location filename="../forms/ui_mainwindow.py" line="641"/>
        <source>Change theme</source>
        <translation>Changer de thème</translation>
    </message>
    <message>
        <location filename="../forms/ui_mainwindow.py" line="642"/>
        <source>Change style</source>
        <translation>Changer de style</translation>
    </message>
    <message>
        <location filename="../forms/ui_mainwindow.py" line="648"/>
        <source>Clear Output</source>
        <translation>Effacer la sortie</translation>
    </message>
    <message>
        <location filename="../forms/ui_mainwindow.py" line="649"/>
        <source>Save Output</source>
        <translation>Enregistrer la sortie</translation>
    </message>
    <message>
        <location filename="../forms/ui_mainwindow.py" line="650"/>
        <source>Print Output</source>
        <translation>Imprimer la sortie</translation>
    </message>
    <message>
        <location filename="../forms/ui_mainwindow.py" line="613"/>
        <source>Edit line</source>
        <translation>Modifier</translation>
    </message>
    <message>
        <location filename="../forms/ui_mainwindow.py" line="612"/>
        <source>Delete line</source>
        <translation>Supprimer</translation>
    </message>
    <message>
        <location filename="../forms/ui_mainwindow.py" line="611"/>
        <source>Add line</source>
        <translation>Ajouter</translation>
    </message>
    <message>
        <location filename="../forms/ui_mainwindow.py" line="619"/>
        <source>FOR loop</source>
        <translation>Boucle POUR</translation>
    </message>
    <message>
        <location filename="../forms/ui_mainwindow.py" line="615"/>
        <source>WHILE loop</source>
        <translation>Boucle TANT QUE</translation>
    </message>
    <message>
        <location filename="../forms/ui_mainwindow.py" line="618"/>
        <source>IF block</source>
        <translation>Bloc SI</translation>
    </message>
    <message>
        <location filename="../forms/ui_mainwindow.py" line="621"/>
        <source>ELSE block</source>
        <translation>Bloc SINON</translation>
    </message>
    <message>
        <location filename="../forms/ui_mainwindow.py" line="616"/>
        <source>BREAK</source>
        <translation>SORTIR</translation>
    </message>
    <message>
        <location filename="../forms/ui_mainwindow.py" line="617"/>
        <source>CONTINUE</source>
        <translation>CONTINUER</translation>
    </message>
    <message>
        <location filename="../forms/ui_mainwindow.py" line="737"/>
        <source>Stop</source>
        <translation>Arrêter</translation>
    </message>
    <message>
        <location filename="../forms/ui_mainwindow.py" line="632"/>
        <source>Comment</source>
        <translation>Commentaire</translation>
    </message>
    <message>
        <location filename="../main.py" line="464"/>
        <source>program interrupted</source>
        <translation>algorithme interrompu</translation>
    </message>
    <message>
        <location filename="../main.py" line="442"/>
        <source>end of output [{time}]</source>
        <translation>fin de l&apos;exécution [{time}]</translation>
    </message>
    <message>
<<<<<<< HEAD
        <location filename="../main.py" line="1622"/>
=======
        <location filename="../main.py" line="1627"/>
>>>>>>> bcc53bdd
        <source>Python file (*.py)</source>
        <translation>Fichier Python (*.py)</translation>
    </message>
    <message>
<<<<<<< HEAD
        <location filename="../main.py" line="1623"/>
=======
        <location filename="../main.py" line="1628"/>
>>>>>>> bcc53bdd
        <source>Turing program (*.tr)</source>
        <translation>Algorithme Turing (*.tr)</translation>
    </message>
    <message>
<<<<<<< HEAD
        <location filename="../main.py" line="1624"/>
=======
        <location filename="../main.py" line="1629"/>
>>>>>>> bcc53bdd
        <source>Algobox file (*.alg)</source>
        <translation>Algorithme Algobox (*.alg)</translation>
    </message>
    <message>
        <location filename="../forms/ui_mainwindow.py" line="622"/>
        <source>Define FUNCTION</source>
        <translation>Définir FONCTION</translation>
    </message>
    <message>
        <location filename="../forms/ui_mainwindow.py" line="623"/>
        <source>CALL function</source>
        <translation>APPELER fonction</translation>
    </message>
    <message>
        <location filename="../forms/ui_mainwindow.py" line="620"/>
        <source>RETURN</source>
        <translation>RENVOYER</translation>
    </message>
    <message>
        <location filename="../forms/ui_mainwindow.py" line="626"/>
        <source>DEFINE variable</source>
        <translation>DÉFINIR variable</translation>
    </message>
    <message>
        <location filename="../forms/ui_mainwindow.py" line="624"/>
        <source>Read user INPUT</source>
        <translation>LIRE entrée</translation>
    </message>
    <message>
        <location filename="../forms/ui_mainwindow.py" line="625"/>
        <source>DISPLAY value</source>
        <translation>AFFICHER valeur</translation>
    </message>
    <message>
        <location filename="../forms/ui_mainwindow.py" line="631"/>
        <source>Pause execution</source>
        <translation>Point d&apos;arrêt</translation>
    </message>
    <message>
        <location filename="../main.py" line="167"/>
        <source>Turing - New File</source>
        <translation>Turing - Sans titre</translation>
    </message>
    <message>
        <location filename="../main.py" line="163"/>
        <source>Turing - {file} (unsaved)</source>
        <translation>Turing - {file} (modifié)</translation>
    </message>
    <message>
        <location filename="../main.py" line="165"/>
        <source>Turing - {file}</source>
        <translation>Turing - {file}</translation>
    </message>
    <message>
        <location filename="../forms/ui_mainwindow.py" line="738"/>
        <source>Debug</source>
        <translation>Déboguer</translation>
    </message>
    <message>
<<<<<<< HEAD
        <location filename="../main.py" line="1621"/>
=======
        <location filename="../main.py" line="1626"/>
>>>>>>> bcc53bdd
        <source>Program file (*.py *.tr *.alg)</source>
        <translation>Fichier de programme (*.py *.tr *.alg)</translation>
    </message>
    <message>
        <location filename="../forms/ui_mainwindow.py" line="627"/>
        <source>Clear plot</source>
        <translation>Effacer graphique</translation>
    </message>
    <message>
        <location filename="../forms/ui_mainwindow.py" line="629"/>
        <source>Draw point</source>
        <translation>Dessiner point</translation>
    </message>
    <message>
        <location filename="../forms/ui_mainwindow.py" line="630"/>
        <source>Draw line</source>
        <translation>Dessiner ligne</translation>
    </message>
    <message>
        <location filename="../forms/ui_mainwindow.py" line="651"/>
        <source>Plot</source>
        <translation>Graphique</translation>
    </message>
    <message>
        <location filename="../forms/ui_mainwindow.py" line="628"/>
        <source>Set window</source>
        <translation>Définir le repère</translation>
    </message>
    <message>
        <location filename="../forms/ui_mainwindow.py" line="614"/>
        <source>Duplicate line</source>
        <translation type="unfinished"></translation>
    </message>
    <message>
<<<<<<< HEAD
        <location filename="../main.py" line="664"/>
=======
        <location filename="../main.py" line="663"/>
>>>>>>> bcc53bdd
        <source>Save output</source>
        <translation type="unfinished"></translation>
    </message>
    <message>
<<<<<<< HEAD
        <location filename="../main.py" line="664"/>
=======
        <location filename="../main.py" line="663"/>
>>>>>>> bcc53bdd
        <source>Text files (*.txt)</source>
        <translation type="unfinished"></translation>
    </message>
    <message>
        <location filename="../main.py" line="733"/>
        <source>Do you really want to create a new file?
All unsaved changes will be lost.</source>
        <translation type="unfinished"></translation>
    </message>
    <message>
        <location filename="../main.py" line="1636"/>
        <source>Something to say about our app?
https://goo.gl/forms/jZaGHGL40Dh9Nunw2</source>
        <translation type="unfinished"></translation>
    </message>
</context>
<context>
    <name>Parser</name>
    <message>
        <location filename="../maths/parser.py" line="193"/>
        <source>Expected token ({type}) &apos;{val}&apos;</source>
        <translation>Jeton attendu ({type}) &apos;{val}&apos;</translation>
    </message>
    <message>
        <location filename="../maths/parser.py" line="484"/>
        <source>Unexpected EOL</source>
        <translation>Fin de ligne inattendue</translation>
    </message>
    <message>
        <location filename="../maths/parser.py" line="486"/>
        <source>Unexpected token ({type}) &apos;{val}&apos;</source>
        <translation>Jeton ({type}) &apos;{val}&apos; inattendu</translation>
    </message>
    <message>
        <location filename="../maths/parser.py" line="101"/>
        <source>OR</source>
        <translation>OU</translation>
    </message>
    <message>
        <location filename="../maths/parser.py" line="102"/>
        <source>AND</source>
        <translation>ET</translation>
    </message>
    <message>
        <location filename="../maths/parser.py" line="103"/>
        <source>NOT</source>
        <translation>NON</translation>
    </message>
    <message>
        <location filename="../maths/parser.py" line="278"/>
        <source>Unexpected token ({type}) &apos;{val}&apos; after end of expression</source>
        <translation>Jeton ({type}) &apos;{val}&apos; inattendu après la fin de l&apos;expression</translation>
    </message>
</context>
<context>
    <name>SettingsWindow</name>
    <message>
        <location filename="../forms/ui_settings.py" line="54"/>
        <source>Dialog</source>
        <translation type="unfinished"></translation>
    </message>
    <message>
        <location filename="../forms/ui_settings.py" line="55"/>
        <source>Language :</source>
        <translation type="unfinished"></translation>
    </message>
    <message>
        <location filename="../forms/ui_settings.py" line="56"/>
        <source>Theme :</source>
        <translation type="unfinished"></translation>
    </message>
</context>
<context>
    <name>Utilities</name>
    <message>
        <location filename="../util/math.py" line="162"/>
        <source>TRUE</source>
        <translation>VRAI</translation>
    </message>
    <message>
        <location filename="../util/math.py" line="162"/>
        <source>FALSE</source>
        <translation>FAUX</translation>
    </message>
</context>
</TS><|MERGE_RESOLUTION|>--- conflicted
+++ resolved
@@ -80,146 +80,82 @@
         <translation>SINON ne peut être utilisé qu&apos;immédiatement après un bloc SI</translation>
     </message>
     <message>
-<<<<<<< HEAD
-        <location filename="../main.py" line="1323"/>
-=======
-        <location filename="../main.py" line="1327"/>
->>>>>>> bcc53bdd
+        <location filename="../main.py" line="1331"/>
         <source>[k]CONTINUE[/k]</source>
         <translation>[k]CONTINUER[/k]</translation>
     </message>
     <message>
-<<<<<<< HEAD
-        <location filename="../main.py" line="1326"/>
-=======
-        <location filename="../main.py" line="1330"/>
->>>>>>> bcc53bdd
+        <location filename="../main.py" line="1334"/>
         <source>[b]ELSE[/b]</source>
         <translation>[b]SINON[/b]</translation>
     </message>
     <message>
-<<<<<<< HEAD
-        <location filename="../main.py" line="1317"/>
-=======
-        <location filename="../main.py" line="1321"/>
->>>>>>> bcc53bdd
+        <location filename="../main.py" line="1325"/>
         <source>[k]DISPLAY[/k] [c]{val}[/c]</source>
         <translation>[k]AFFICHER[/k] [c]{val}[/c]</translation>
     </message>
     <message>
-<<<<<<< HEAD
-        <location filename="../main.py" line="1329"/>
-=======
-        <location filename="../main.py" line="1333"/>
->>>>>>> bcc53bdd
+        <location filename="../main.py" line="1337"/>
         <source>[b]WHILE[/b] [c]{cond}[/c]</source>
         <translation>[b]TANT QUE[/b] [c]{cond}[/c]</translation>
     </message>
     <message>
-<<<<<<< HEAD
-        <location filename="../main.py" line="1332"/>
-=======
-        <location filename="../main.py" line="1336"/>
->>>>>>> bcc53bdd
+        <location filename="../main.py" line="1340"/>
         <source>[b]IF[/b] [c]{cond}[/c]</source>
         <translation>[b]SI[/b] [c]{cond}[/c]</translation>
     </message>
     <message>
-<<<<<<< HEAD
-        <location filename="../main.py" line="1335"/>
-=======
-        <location filename="../main.py" line="1339"/>
->>>>>>> bcc53bdd
+        <location filename="../main.py" line="1343"/>
         <source>[k]INPUT[/k] [c]{prompt}[/c] [k]TO[/k] [c]{var}[/c]</source>
         <translation>[k]LIRE[/k] [c]{prompt}[/c] [k]DANS[/k] [c]{var}[/c]</translation>
     </message>
     <message>
-<<<<<<< HEAD
-        <location filename="../main.py" line="1360"/>
-=======
-        <location filename="../main.py" line="1364"/>
->>>>>>> bcc53bdd
+        <location filename="../main.py" line="1368"/>
         <source>[k]RETURN[/k] [c]{val}[/c]</source>
         <translation>[k]RENVOYER[/k] [c]{val}[/c]</translation>
     </message>
     <message>
-<<<<<<< HEAD
-        <location filename="../main.py" line="1340"/>
-=======
-        <location filename="../main.py" line="1344"/>
->>>>>>> bcc53bdd
+        <location filename="../main.py" line="1348"/>
         <source>[k]DECLARE[/k] [c]{var}[/c]</source>
         <translation>[k]DÉCLARER[/k] [c]{var}[/c]</translation>
     </message>
     <message>
-<<<<<<< HEAD
-        <location filename="../main.py" line="1346"/>
-=======
-        <location filename="../main.py" line="1350"/>
->>>>>>> bcc53bdd
+        <location filename="../main.py" line="1354"/>
         <source>[k]CALL[/k] [c]{code}[/c]</source>
         <translation>[k]APPELER[/k] [c]{code}[/c]</translation>
     </message>
     <message>
-<<<<<<< HEAD
-        <location filename="../main.py" line="1356"/>
-=======
-        <location filename="../main.py" line="1360"/>
->>>>>>> bcc53bdd
+        <location filename="../main.py" line="1364"/>
         <source>[b]FUNCTION[/b] [c]{func}({args})[/c]</source>
         <translation>[b]FONCTION[/b] [c]{func}({args})[/c]</translation>
     </message>
     <message>
-<<<<<<< HEAD
-        <location filename="../main.py" line="1399"/>
-=======
-        <location filename="../main.py" line="1403"/>
->>>>>>> bcc53bdd
+        <location filename="../main.py" line="1407"/>
         <source>[b]PROGRAM[/b]</source>
         <translation>[b]ALGORITHME[/b]</translation>
     </message>
     <message>
-<<<<<<< HEAD
-        <location filename="../main.py" line="1320"/>
-=======
-        <location filename="../main.py" line="1324"/>
->>>>>>> bcc53bdd
+        <location filename="../main.py" line="1328"/>
         <source>[k]BREAK[/k]</source>
         <translation>[k]SORTIR[/k]</translation>
     </message>
     <message>
-<<<<<<< HEAD
-        <location filename="../main.py" line="1349"/>
-=======
-        <location filename="../main.py" line="1353"/>
->>>>>>> bcc53bdd
+        <location filename="../main.py" line="1357"/>
         <source>[b]FOR[/b] [c]{var}[/c] [b]FROM[/b] [c]{begin}[/c] [b]TO[/b] [c]{end}[/c] {step}</source>
         <translation>[b]POUR[/b] [c]{var}[/c] [b]DE[/b] [c]{begin}[/c] [b]À[/b] [c]{end}[/c] {step}</translation>
     </message>
     <message>
-<<<<<<< HEAD
-        <location filename="../main.py" line="1350"/>
-=======
-        <location filename="../main.py" line="1354"/>
->>>>>>> bcc53bdd
+        <location filename="../main.py" line="1358"/>
         <source>([b]STEP[/b] [c]{step}[/c])</source>
         <translation>([b]PAS[/b] [c]{step}[/c])</translation>
     </message>
     <message>
-<<<<<<< HEAD
-        <location filename="../main.py" line="1402"/>
-=======
-        <location filename="../main.py" line="1406"/>
->>>>>>> bcc53bdd
+        <location filename="../main.py" line="1410"/>
         <source>[i]empty[/i]</source>
         <translation>[i]vide[/i]</translation>
     </message>
     <message>
-<<<<<<< HEAD
-        <location filename="../main.py" line="1364"/>
-=======
-        <location filename="../main.py" line="1368"/>
->>>>>>> bcc53bdd
+        <location filename="../main.py" line="1372"/>
         <source>[k]STOP[/k]</source>
         <translation>[k]STOP[/k]</translation>
     </message>
@@ -263,47 +199,27 @@
         <translation>Cible d&apos;affectation invalide (doit être une variable ou un élément de liste) : {name}</translation>
     </message>
     <message>
-<<<<<<< HEAD
-        <location filename="../main.py" line="1342"/>
-=======
-        <location filename="../main.py" line="1346"/>
->>>>>>> bcc53bdd
+        <location filename="../main.py" line="1350"/>
         <source>[k]VARIABLE[/k] [c]{var}[/c] [k]TAKES VALUE[/k] [c]{value}[/c]</source>
         <translation>[k]VARIABLE[/k] [c]{var}[/c] [k]PREND LA VALEUR[/b] [c]{value}[/c]</translation>
     </message>
     <message>
-<<<<<<< HEAD
-        <location filename="../main.py" line="1370"/>
-=======
-        <location filename="../main.py" line="1374"/>
->>>>>>> bcc53bdd
+        <location filename="../main.py" line="1378"/>
         <source>[k]CLEAR PLOT[/k]</source>
         <translation>[k]EFFACER GRAPHIQUE[/k]</translation>
     </message>
     <message>
-<<<<<<< HEAD
-        <location filename="../main.py" line="1373"/>
-=======
-        <location filename="../main.py" line="1377"/>
->>>>>>> bcc53bdd
+        <location filename="../main.py" line="1381"/>
         <source>[k]DRAW LINE[/k] [c]{color}[/c] [k]FROM[/k] ([c]{start_x}[/c]; [c]{start_y}[/c]) [k]TO[/k] ([c]{end_x}[/c]; [c]{end_y}[/c])</source>
         <translation>[k]DESSINER LIGNE[/k] [c]{color}[/c] [k]DE[/k] ([c]{start_x}[/c]; [c]{start_y}[/c]) [k]À[/k] ([c]{end_x}[/c]; [c]{end_y}[/c])</translation>
     </message>
     <message>
-<<<<<<< HEAD
-        <location filename="../main.py" line="1382"/>
-=======
-        <location filename="../main.py" line="1386"/>
->>>>>>> bcc53bdd
+        <location filename="../main.py" line="1390"/>
         <source>[k]DRAW POINT[/k] [c]{color}[/c] [k]AT[/k] ([c]{x}[/c]; [c]{y}[/c])</source>
         <translation>[k]DESSINER POINT[/k] [c]{color}[/c] [k]À[/k] ([c]{x}[/c]; [c]{y}[/c])</translation>
     </message>
     <message>
-<<<<<<< HEAD
-        <location filename="../main.py" line="1389"/>
-=======
-        <location filename="../main.py" line="1393"/>
->>>>>>> bcc53bdd
+        <location filename="../main.py" line="1397"/>
         <source>[k]SET WINDOW[/k] [i]Xmin=[/i][c]{x_min}[/c] [i]Xmax=[/i][c]{x_max}[/c] [i]Ymin=[/i][c]{y_min}[/c] [i]Ymax=[/i][c]{y_max}[/c] [i]Xgrad=[/i][c]{x_grad}[/c] [i]Ygrad=[/i][c]{y_grad}[/c]</source>
         <translation>[k]DÉFINIR REPÈRE[/k] [i]Xmin=[/i][c]{x_min}[/c] [i]Xmax=[/i][c]{x_max}[/c] [i]Ymin=[/i][c]{y_min}[/c] [i]Ymax=[/i][c]{y_max}[/c] [i]Xgrad=[/i][c]{x_grad}[/c] [i]Ygrad=[/i][c]{y_grad}[/c]</translation>
     </message>
@@ -1740,11 +1656,7 @@
         <translation>Entrée : </translation>
     </message>
     <message>
-<<<<<<< HEAD
-        <location filename="../main.py" line="565"/>
-=======
-        <location filename="../main.py" line="564"/>
->>>>>>> bcc53bdd
+        <location filename="../main.py" line="566"/>
         <source>Syntax error ({type}) at line {line}, offset {off}: </source>
         <translation>Erreur de syntaxe ({type}) à la ligne {line}, caractère {off} : </translation>
     </message>
@@ -1899,29 +1811,17 @@
         <translation>fin de l&apos;exécution [{time}]</translation>
     </message>
     <message>
-<<<<<<< HEAD
-        <location filename="../main.py" line="1622"/>
-=======
-        <location filename="../main.py" line="1627"/>
->>>>>>> bcc53bdd
+        <location filename="../main.py" line="1631"/>
         <source>Python file (*.py)</source>
         <translation>Fichier Python (*.py)</translation>
     </message>
     <message>
-<<<<<<< HEAD
-        <location filename="../main.py" line="1623"/>
-=======
-        <location filename="../main.py" line="1628"/>
->>>>>>> bcc53bdd
+        <location filename="../main.py" line="1632"/>
         <source>Turing program (*.tr)</source>
         <translation>Algorithme Turing (*.tr)</translation>
     </message>
     <message>
-<<<<<<< HEAD
-        <location filename="../main.py" line="1624"/>
-=======
-        <location filename="../main.py" line="1629"/>
->>>>>>> bcc53bdd
+        <location filename="../main.py" line="1633"/>
         <source>Algobox file (*.alg)</source>
         <translation>Algorithme Algobox (*.alg)</translation>
     </message>
@@ -1981,11 +1881,7 @@
         <translation>Déboguer</translation>
     </message>
     <message>
-<<<<<<< HEAD
-        <location filename="../main.py" line="1621"/>
-=======
-        <location filename="../main.py" line="1626"/>
->>>>>>> bcc53bdd
+        <location filename="../main.py" line="1630"/>
         <source>Program file (*.py *.tr *.alg)</source>
         <translation>Fichier de programme (*.py *.tr *.alg)</translation>
     </message>
@@ -2020,31 +1916,23 @@
         <translation type="unfinished"></translation>
     </message>
     <message>
-<<<<<<< HEAD
-        <location filename="../main.py" line="664"/>
-=======
-        <location filename="../main.py" line="663"/>
->>>>>>> bcc53bdd
+        <location filename="../main.py" line="665"/>
         <source>Save output</source>
         <translation type="unfinished"></translation>
     </message>
     <message>
-<<<<<<< HEAD
-        <location filename="../main.py" line="664"/>
-=======
-        <location filename="../main.py" line="663"/>
->>>>>>> bcc53bdd
+        <location filename="../main.py" line="665"/>
         <source>Text files (*.txt)</source>
         <translation type="unfinished"></translation>
     </message>
     <message>
-        <location filename="../main.py" line="733"/>
+        <location filename="../main.py" line="735"/>
         <source>Do you really want to create a new file?
 All unsaved changes will be lost.</source>
         <translation type="unfinished"></translation>
     </message>
     <message>
-        <location filename="../main.py" line="1636"/>
+        <location filename="../main.py" line="1640"/>
         <source>Something to say about our app?
 https://goo.gl/forms/jZaGHGL40Dh9Nunw2</source>
         <translation type="unfinished"></translation>
