# -*- coding: utf-8 -*-

from PyQt5.QtWidgets import *
from PyQt5.QtCore import *
from PyQt5.QtGui import *
from ui_mainwindow import Ui_MainWindow
from ui_about import Ui_AboutWindow
import sys
import os

__version__ = "β-0.2"
__channel__ = "beta"

undo_objs = []

current_file = -1


def getThemedBox():
    msg = QMessageBox()
    msg.setWindowTitle("Turing")
    msg.setStyle(DEFAULT_STYLE)
    msg.setWindowIcon(QIcon("media/icon_16.png"))
    center_widget(msg, window)
    return msg


class myMainWindow(QMainWindow):
    def closeEvent(self, event):
        if False:
            event.accept()
            return
        msg = getThemedBox()
        msg.setIcon(QMessageBox.Question)
        msg.setStandardButtons(QMessageBox.Yes | QMessageBox.No)
        msg.setDefaultButton(QMessageBox.No)
        msg.setText("Voulez-vous vraiment quitter ?\nToutes les modifications non sauvegardées seront perdues.")
        center_widget(msg, self)
        event.ignore()
        if msg.exec_() == QMessageBox.Yes:
            event.accept()
            exit()


def center_widget(wgt, host):
    if not host:
        host = wgt.parent()

    if host:
        wgt.move(host.geometry().center() - wgt.rect().center())
    else:
        wgt.move(app.desktop().screenGeometry().center() - wgt.rect().center())


def getact(name):
    return getattr(ui, "action" + name)


def refresh():
    refresh_buttons_status()


def refresh_buttons_status():
    active_code = False
    for c in [
        "Save",
        "SaveAs",
        "Close",
        "Print",
        "Find",
        "Replace",
        "SelectAll",
        "Run",
        "Step",
        "ConvertToPython",
        "ConvertToPseudocode"
    ]:
        getact(c).setEnabled(active_code)

    if current_file != -1:
        getact("Undo").setEnabled(undo_objs[currentFile].can_undo())
        getact("Redo").setEnabled(undo_objs[currentFile].can_redo())


def handler_Calculator():
    import calculator
    calculator.run()
<<<<<<< HEAD

=======
	
def handler_Settings():
    import settings
    settings.run()
>>>>>>> ee3c7242

def handler_HelpContents():
    import help
    help.run()


def handler_AboutTuring():
    about = QDialog()
    about_ui = Ui_AboutWindow()
    about_ui.setupUi(about)
    about.setFixedSize(about.size())
    txt = about_ui.textBrowser_about.toHtml().replace("{version}", __version__).replace("{channel}", __channel__)
    about_ui.textBrowser_about.setHtml(txt)
    center_widget(about, window)
    about.exec_()


def handler_ShowToolbar():
    if ui.toolBar.isVisible():
        ui.toolBar.hide()
    else:
        ui.toolBar.show()


def handler_ShowToolbarText():
    if ui.toolBar.toolButtonStyle() == Qt.ToolButtonTextUnderIcon:
        ui.toolBar.setToolButtonStyle(Qt.ToolButtonIconOnly)
    else:
        ui.toolBar.setToolButtonStyle(Qt.ToolButtonTextUnderIcon)


def initActions():
    for c in dir(ui):
        if c.startswith("action"):
            name = "handler_" + c[6:]
            if name in globals():
                getattr(ui, c).triggered.connect(globals()[name])


def initUi():
    global window, ui
    window = myMainWindow()
    ui = Ui_MainWindow()
    ui.setupUi(window)
    ui.tabWidget.tabBar().tabButton(0, QTabBar.RightSide).resize(0, 0)
    initActions()
    refresh()
    window.show()


if __name__ == "__main__":
    app = QApplication(sys.argv)
    DEFAULT_STYLE = QStyleFactory.create(app.style().objectName())
    if os.name == "nt":
        font = QFont("Segoe UI", 9)
        app.setFont(font)
    if False:
        import qdarkstyle

        app.setStyleSheet(qdarkstyle.load_stylesheet_pyqt5())

    initUi()

    exitCode = app.exec_()
    sys.exit(exitCode)<|MERGE_RESOLUTION|>--- conflicted
+++ resolved
@@ -85,14 +85,12 @@
 def handler_Calculator():
     import calculator
     calculator.run()
-<<<<<<< HEAD
 
-=======
-	
+
 def handler_Settings():
     import settings
     settings.run()
->>>>>>> ee3c7242
+
 
 def handler_HelpContents():
     import help
